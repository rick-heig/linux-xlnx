--- conflicted
+++ resolved
@@ -126,11 +126,8 @@
  */
 bool static_key_fast_inc_not_disabled(struct static_key *key)
 {
-<<<<<<< HEAD
-=======
 	int v;
 
->>>>>>> 7c4a6309
 	STATIC_KEY_CHECK_USE(key);
 	/*
 	 * Negative key->enabled has a special meaning: it sends
@@ -159,14 +156,8 @@
 	 * the jump_label_update() call below wants to see
 	 * static_key_enabled(&key) for jumps to be updated properly.
 	 */
-<<<<<<< HEAD
-	for (int v = atomic_read(&key->enabled); v > 0; )
-		if (likely(atomic_try_cmpxchg(&key->enabled, &v, v + 1)))
-			return;
-=======
 	if (static_key_fast_inc_not_disabled(key))
 		return true;
->>>>>>> 7c4a6309
 
 	jump_label_lock();
 	if (atomic_read(&key->enabled) == 0) {
