--- conflicted
+++ resolved
@@ -65,12 +65,9 @@
  * @write_header: ops to populate configuration space header
  * @set_bar: ops to configure the BAR
  * @clear_bar: ops to reset the BAR
-<<<<<<< HEAD
  * @map_info: operation to get the size and offset into a controller memory
  *            window needed to map an RC PCI address region
-=======
  * @get_fixed_bar: map a fixed bar to kernel space (device/arch dependent)
->>>>>>> b272cca4
  * @map_addr: ops to map CPU address to PCI address
  * @unmap_addr: ops to unmap CPU address and PCI address
  * @set_msi: ops to set the requested number of MSI interrupts in the MSI
@@ -95,13 +92,10 @@
 			   struct pci_epf_bar *epf_bar);
 	void	(*clear_bar)(struct pci_epc *epc, u8 func_no, u8 vfunc_no,
 			     struct pci_epf_bar *epf_bar);
-<<<<<<< HEAD
 	int	(*map_info)(struct pci_epc *epc, u8 func_no, u8 vfunc_no,
 			    struct pci_epc_map *map);
-=======
 	int	(*get_fixed_bar)(struct pci_epc *epc, u8 func_no, u8 vfunc_no,
 				 struct pci_epf_bar *epf_bar);
->>>>>>> b272cca4
 	int	(*map_addr)(struct pci_epc *epc, u8 func_no, u8 vfunc_no,
 			    phys_addr_t addr, u64 pci_addr, size_t size);
 	void	(*unmap_addr)(struct pci_epc *epc, u8 func_no, u8 vfunc_no,
@@ -252,13 +246,10 @@
 		    struct pci_epf_bar *epf_bar);
 void pci_epc_clear_bar(struct pci_epc *epc, u8 func_no, u8 vfunc_no,
 		       struct pci_epf_bar *epf_bar);
-<<<<<<< HEAD
 int pci_epc_map_info(struct pci_epc *epc, u8 func_no, u8 vfunc_no,
 		     u64 pci_addr, size_t size, struct pci_epc_map *map);
-=======
 int pci_epc_get_fixed_bar(struct pci_epc *epc, u8 func_no, u8 vfunc_no,
 			  enum pci_barno bar, struct pci_epf_bar *epf_bar);
->>>>>>> b272cca4
 int pci_epc_map_addr(struct pci_epc *epc, u8 func_no, u8 vfunc_no,
 		     phys_addr_t phys_addr,
 		     u64 pci_addr, size_t size);
