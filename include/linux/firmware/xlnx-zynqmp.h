--- conflicted
+++ resolved
@@ -16,8 +16,6 @@
 
 #include <linux/err.h>
 
-#include <linux/device.h>
-
 #define ZYNQMP_PM_VERSION_MAJOR	1
 #define ZYNQMP_PM_VERSION_MINOR	0
 
@@ -67,13 +65,6 @@
 #define	ZYNQMP_PM_CAPABILITY_CONTEXT	0x2U
 #define	ZYNQMP_PM_CAPABILITY_WAKEUP	0x4U
 #define	ZYNQMP_PM_CAPABILITY_UNUSABLE	0x8U
-<<<<<<< HEAD
-
-/* Feature check status */
-#define PM_FEATURE_INVALID		-1
-#define PM_FEATURE_UNCHECKED		0
-=======
->>>>>>> a4adc2c2
 
 /*
  * Firmware FPGA Manager flags
@@ -89,28 +80,6 @@
 
 enum pm_api_id {
 	PM_GET_API_VERSION = 1,
-<<<<<<< HEAD
-	PM_SET_CONFIGURATION,
-	PM_GET_NODE_STATUS,
-	PM_GET_OPERATING_CHARACTERISTIC,
-	PM_REGISTER_NOTIFIER,
-	/* API for suspending */
-	PM_REQUEST_SUSPEND,
-	PM_SELF_SUSPEND,
-	PM_FORCE_POWERDOWN,
-	PM_ABORT_SUSPEND,
-	PM_REQUEST_WAKEUP,
-	PM_SET_WAKEUP_SOURCE,
-	PM_SYSTEM_SHUTDOWN,
-	/* API for managing PM slaves: */
-	PM_REQUEST_NODE,
-	PM_RELEASE_NODE,
-	PM_SET_REQUIREMENT,
-	PM_SET_MAX_LATENCY,
-	/* Direct control API functions: */
-	PM_RESET_ASSERT,
-	PM_RESET_GET_STATUS,
-=======
 	PM_SET_CONFIGURATION = 2,
 	PM_GET_NODE_STATUS = 3,
 	PM_GET_OPERATING_CHARACTERISTIC = 4,
@@ -132,7 +101,6 @@
 	PM_RESET_GET_STATUS = 18,
 	PM_MMIO_WRITE = 19,
 	PM_MMIO_READ = 20,
->>>>>>> a4adc2c2
 	PM_PM_INIT_FINALIZE = 21,
 	PM_FPGA_LOAD = 22,
 	PM_FPGA_GET_STATUS = 23,
@@ -141,29 +109,6 @@
 	/* Secure library generic API functions */
 	PM_SECURE_SHA = 26,
 	PM_SECURE_RSA,
-<<<<<<< HEAD
-	/* Pin control API functions */
-	PM_PINCTRL_REQUEST,
-	PM_PINCTRL_RELEASE,
-	PM_PINCTRL_GET_FUNCTION,
-	PM_PINCTRL_SET_FUNCTION,
-	PM_PINCTRL_CONFIG_PARAM_GET,
-	PM_PINCTRL_CONFIG_PARAM_SET,
-	PM_IOCTL,
-	PM_QUERY_DATA,
-	PM_CLOCK_ENABLE,
-	PM_CLOCK_DISABLE,
-	PM_CLOCK_GETSTATE,
-	PM_CLOCK_SETDIVIDER,
-	PM_CLOCK_GETDIVIDER,
-	PM_CLOCK_SETRATE,
-	PM_CLOCK_GETRATE,
-	PM_CLOCK_SETPARENT,
-	PM_CLOCK_GETPARENT,
-	PM_SECURE_IMAGE,
-	PM_FPGA_READ = 46,
-	PM_SECURE_AES,
-=======
 	PM_PINCTRL_REQUEST = 28,
 	PM_PINCTRL_RELEASE = 29,
 	PM_PINCTRL_GET_FUNCTION = 30,
@@ -184,15 +129,10 @@
 	PM_SECURE_IMAGE = 45,
 	PM_FPGA_READ = 46,
 	PM_SECURE_AES = 47,
->>>>>>> a4adc2c2
 	/* PM_REGISTER_ACCESS API */
 	PM_REGISTER_ACCESS = 52,
 	PM_EFUSE_ACCESS = 53,
 	PM_FEATURE_CHECK = 63,
-<<<<<<< HEAD
-	PM_API_MAX,
-=======
->>>>>>> a4adc2c2
 };
 
 /* PMU-FW return status codes */
@@ -200,74 +140,15 @@
 	XST_PM_SUCCESS = 0,
 	XST_PM_NO_FEATURE = 19,
 	XST_PM_INTERNAL = 2000,
-<<<<<<< HEAD
-	XST_PM_CONFLICT,
-	XST_PM_NO_ACCESS,
-	XST_PM_INVALID_NODE,
-	XST_PM_DOUBLE_REQ,
-	XST_PM_ABORT_SUSPEND,
-=======
 	XST_PM_CONFLICT = 2001,
 	XST_PM_NO_ACCESS = 2002,
 	XST_PM_INVALID_NODE = 2003,
 	XST_PM_DOUBLE_REQ = 2004,
 	XST_PM_ABORT_SUSPEND = 2005,
->>>>>>> a4adc2c2
 	XST_PM_MULT_USER = 2008,
 };
 
 enum pm_ioctl_id {
-<<<<<<< HEAD
-	IOCTL_GET_RPU_OPER_MODE,
-	IOCTL_SET_RPU_OPER_MODE,
-	IOCTL_RPU_BOOT_ADDR_CONFIG,
-	IOCTL_TCM_COMB_CONFIG,
-	IOCTL_SET_TAPDELAY_BYPASS,
-	IOCTL_SET_SGMII_MODE,
-	IOCTL_SD_DLL_RESET,
-	IOCTL_SET_SD_TAPDELAY,
-	IOCTL_SET_PLL_FRAC_MODE,
-	IOCTL_GET_PLL_FRAC_MODE,
-	IOCTL_SET_PLL_FRAC_DATA,
-	IOCTL_GET_PLL_FRAC_DATA,
-	IOCTL_WRITE_GGS,
-	IOCTL_READ_GGS,
-	IOCTL_WRITE_PGGS,
-	IOCTL_READ_PGGS,
-	/* IOCTL for ULPI reset */
-	IOCTL_ULPI_RESET,
-	/* Set healthy bit value*/
-	IOCTL_SET_BOOT_HEALTH_STATUS,
-	IOCTL_AFI,
-	/* Probe counter read/write */
-	IOCTL_PROBE_COUNTER_READ,
-	IOCTL_PROBE_COUNTER_WRITE,
-	IOCTL_OSPI_MUX_SELECT,
-	/* IOCTL for USB power request */
-	IOCTL_USB_SET_STATE,
-	/* IOCTL to get last reset reason */
-	IOCTL_GET_LAST_RESET_REASON,
-	/* AIE ISR Clear */
-	IOCTL_AIE_ISR_CLEAR,
-};
-
-enum pm_query_id {
-	PM_QID_INVALID,
-	PM_QID_CLOCK_GET_NAME,
-	PM_QID_CLOCK_GET_TOPOLOGY,
-	PM_QID_CLOCK_GET_FIXEDFACTOR_PARAMS,
-	PM_QID_CLOCK_GET_PARENTS,
-	PM_QID_CLOCK_GET_ATTRIBUTES,
-	PM_QID_PINCTRL_GET_NUM_PINS,
-	PM_QID_PINCTRL_GET_NUM_FUNCTIONS,
-	PM_QID_PINCTRL_GET_NUM_FUNCTION_GROUPS,
-	PM_QID_PINCTRL_GET_FUNCTION_NAME,
-	PM_QID_PINCTRL_GET_FUNCTION_GROUPS,
-	PM_QID_PINCTRL_GET_PIN_GROUPS,
-	PM_QID_CLOCK_GET_NUM_CLOCKS,
-	PM_QID_CLOCK_GET_MAX_DIVISOR,
-	PM_QID_PLD_GET_PARENT,
-=======
 	IOCTL_GET_RPU_OPER_MODE = 0,
 	IOCTL_SET_RPU_OPER_MODE = 1,
 	IOCTL_RPU_BOOT_ADDR_CONFIG = 2,
@@ -332,7 +213,6 @@
 enum rpu_tcm_comb {
 	PM_RPU_TCM_SPLIT = 0,
 	PM_RPU_TCM_COMB = 1,
->>>>>>> a4adc2c2
 };
 
 enum zynqmp_pm_reset_action {
@@ -468,15 +348,9 @@
 
 enum zynqmp_pm_abort_reason {
 	ZYNQMP_PM_ABORT_REASON_WAKEUP_EVENT = 100,
-<<<<<<< HEAD
-	ZYNQMP_PM_ABORT_REASON_POWER_UNIT_BUSY,
-	ZYNQMP_PM_ABORT_REASON_NO_POWERDOWN,
-	ZYNQMP_PM_ABORT_REASON_UNKNOWN,
-=======
 	ZYNQMP_PM_ABORT_REASON_POWER_UNIT_BUSY = 101,
 	ZYNQMP_PM_ABORT_REASON_NO_POWERDOWN = 102,
 	ZYNQMP_PM_ABORT_REASON_UNKNOWN = 103,
->>>>>>> a4adc2c2
 };
 
 enum zynqmp_pm_suspend_reason {
@@ -684,214 +558,6 @@
 	PM_RESET_REASON_SLR_SRST = 10,
 };
 
-enum tap_delay_type {
-	PM_TAPDELAY_INPUT = 0,
-	PM_TAPDELAY_OUTPUT,
-};
-
-enum dll_reset_type {
-	PM_DLL_RESET_ASSERT,
-	PM_DLL_RESET_RELEASE,
-	PM_DLL_RESET_PULSE,
-};
-
-enum pm_pinctrl_config_param {
-	PM_PINCTRL_CONFIG_SLEW_RATE,
-	PM_PINCTRL_CONFIG_BIAS_STATUS,
-	PM_PINCTRL_CONFIG_PULL_CTRL,
-	PM_PINCTRL_CONFIG_SCHMITT_CMOS,
-	PM_PINCTRL_CONFIG_DRIVE_STRENGTH,
-	PM_PINCTRL_CONFIG_VOLTAGE_STATUS,
-	PM_PINCTRL_CONFIG_TRI_STATE,
-	PM_PINCTRL_CONFIG_MAX,
-};
-
-enum pm_pinctrl_slew_rate {
-	PM_PINCTRL_SLEW_RATE_FAST,
-	PM_PINCTRL_SLEW_RATE_SLOW,
-};
-
-enum pm_pinctrl_bias_status {
-	PM_PINCTRL_BIAS_DISABLE,
-	PM_PINCTRL_BIAS_ENABLE,
-};
-
-enum pm_pinctrl_pull_ctrl {
-	PM_PINCTRL_BIAS_PULL_DOWN,
-	PM_PINCTRL_BIAS_PULL_UP,
-};
-
-enum pm_pinctrl_schmitt_cmos {
-	PM_PINCTRL_INPUT_TYPE_CMOS,
-	PM_PINCTRL_INPUT_TYPE_SCHMITT,
-};
-
-enum zynqmp_pm_opchar_type {
-	ZYNQMP_PM_OPERATING_CHARACTERISTIC_POWER = 1,
-	ZYNQMP_PM_OPERATING_CHARACTERISTIC_ENERGY,
-	ZYNQMP_PM_OPERATING_CHARACTERISTIC_TEMPERATURE,
-};
-
-enum pm_pinctrl_drive_strength {
-	PM_PINCTRL_DRIVE_STRENGTH_2MA,
-	PM_PINCTRL_DRIVE_STRENGTH_4MA,
-	PM_PINCTRL_DRIVE_STRENGTH_8MA,
-	PM_PINCTRL_DRIVE_STRENGTH_12MA,
-};
-
-enum pm_pinctrl_tri_state {
-	PM_PINCTRL_TRI_STATE_DISABLE = 0,
-	PM_PINCTRL_TRI_STATE_ENABLE,
-};
-
-enum zynqmp_pm_shutdown_type {
-	ZYNQMP_PM_SHUTDOWN_TYPE_SHUTDOWN,
-	ZYNQMP_PM_SHUTDOWN_TYPE_RESET,
-	ZYNQMP_PM_SHUTDOWN_TYPE_SETSCOPE_ONLY,
-};
-
-enum zynqmp_pm_shutdown_subtype {
-	ZYNQMP_PM_SHUTDOWN_SUBTYPE_SUBSYSTEM,
-	ZYNQMP_PM_SHUTDOWN_SUBTYPE_PS_ONLY,
-	ZYNQMP_PM_SHUTDOWN_SUBTYPE_SYSTEM,
-};
-
-enum rpu_oper_mode {
-	PM_RPU_MODE_LOCKSTEP,
-	PM_RPU_MODE_SPLIT,
-};
-
-enum rpu_boot_mem {
-	PM_RPU_BOOTMEM_LOVEC,
-	PM_RPU_BOOTMEM_HIVEC,
-};
-
-enum rpu_tcm_comb {
-	PM_RPU_TCM_SPLIT,
-	PM_RPU_TCM_COMB,
-};
-
-enum tap_delay_signal_type {
-	PM_TAPDELAY_NAND_DQS_IN,
-	PM_TAPDELAY_NAND_DQS_OUT,
-	PM_TAPDELAY_QSPI,
-	PM_TAPDELAY_MAX,
-};
-
-enum tap_delay_bypass_ctrl {
-	PM_TAPDELAY_BYPASS_DISABLE,
-	PM_TAPDELAY_BYPASS_ENABLE,
-};
-
-enum sgmii_mode {
-	PM_SGMII_DISABLE,
-	PM_SGMII_ENABLE,
-};
-
-enum pm_register_access_id {
-	CONFIG_REG_WRITE,
-	CONFIG_REG_READ,
-};
-
-enum ospi_mux_select_type {
-	PM_OSPI_MUX_SEL_DMA,
-	PM_OSPI_MUX_SEL_LINEAR,
-	PM_OSPI_MUX_GET_MODE,
-};
-
-enum pm_node_id {
-	NODE_UNKNOWN = 0,
-	NODE_APU,
-	NODE_APU_0,
-	NODE_APU_1,
-	NODE_APU_2,
-	NODE_APU_3,
-	NODE_RPU,
-	NODE_RPU_0,
-	NODE_RPU_1,
-	NODE_PLD,
-	NODE_FPD,
-	NODE_OCM_BANK_0,
-	NODE_OCM_BANK_1,
-	NODE_OCM_BANK_2,
-	NODE_OCM_BANK_3,
-	NODE_TCM_0_A,
-	NODE_TCM_0_B,
-	NODE_TCM_1_A,
-	NODE_TCM_1_B,
-	NODE_L2,
-	NODE_GPU_PP_0,
-	NODE_GPU_PP_1,
-	NODE_USB_0,
-	NODE_USB_1,
-	NODE_TTC_0,
-	NODE_TTC_1,
-	NODE_TTC_2,
-	NODE_TTC_3,
-	NODE_SATA,
-	NODE_ETH_0,
-	NODE_ETH_1,
-	NODE_ETH_2,
-	NODE_ETH_3,
-	NODE_UART_0,
-	NODE_UART_1,
-	NODE_SPI_0,
-	NODE_SPI_1,
-	NODE_I2C_0,
-	NODE_I2C_1,
-	NODE_SD_0,
-	NODE_SD_1,
-	NODE_DP,
-	NODE_GDMA,
-	NODE_ADMA,
-	NODE_NAND,
-	NODE_QSPI,
-	NODE_GPIO,
-	NODE_CAN_0,
-	NODE_CAN_1,
-	NODE_EXTERN,
-	NODE_APLL,
-	NODE_VPLL,
-	NODE_DPLL,
-	NODE_RPLL,
-	NODE_IOPLL,
-	NODE_DDR,
-	NODE_IPI_APU,
-	NODE_IPI_RPU_0,
-	NODE_GPU,
-	NODE_PCIE,
-	NODE_PCAP,
-	NODE_RTC,
-	NODE_LPD,
-	NODE_VCU,
-	NODE_IPI_RPU_1,
-	NODE_IPI_PL_0,
-	NODE_IPI_PL_1,
-	NODE_IPI_PL_2,
-	NODE_IPI_PL_3,
-	NODE_PL,
-	NODE_GEM_TSU,
-	NODE_SWDT_0,
-	NODE_SWDT_1,
-	NODE_CSU,
-	NODE_PJTAG,
-	NODE_TRACE,
-	NODE_TESTSCAN,
-	NODE_PMU,
-	NODE_MAX,
-};
-
-enum pm_reset_reason {
-	PM_RESET_REASON_EXT_POR = 0,
-	PM_RESET_REASON_SW_POR = 1,
-	PM_RESET_REASON_SLR_POR = 2,
-	PM_RESET_REASON_ERR_POR = 3,
-	PM_RESET_REASON_DAP_SRST = 7,
-	PM_RESET_REASON_ERR_SRST = 8,
-	PM_RESET_REASON_SW_SRST = 9,
-	PM_RESET_REASON_SLR_SRST = 10,
-};
-
 /**
  * struct zynqmp_pm_query_data - PM query data
  * @qid:	query ID
@@ -906,85 +572,6 @@
 	u32 arg3;
 };
 
-<<<<<<< HEAD
-struct zynqmp_eemi_ops {
-	int (*get_api_version)(u32 *version);
-	int (*get_chipid)(u32 *idcode, u32 *version);
-	int (*fpga_load)(const u64 address, const u32 size, const u32 flags);
-	int (*fpga_get_status)(u32 *value);
-	int (*query_data)(struct zynqmp_pm_query_data qdata, u32 *out);
-	int (*clock_enable)(u32 clock_id);
-	int (*clock_disable)(u32 clock_id);
-	int (*clock_getstate)(u32 clock_id, u32 *state);
-	int (*clock_setdivider)(u32 clock_id, u32 divider);
-	int (*clock_getdivider)(u32 clock_id, u32 *divider);
-	int (*clock_setrate)(u32 clock_id, u64 rate);
-	int (*clock_getrate)(u32 clock_id, u64 *rate);
-	int (*clock_setparent)(u32 clock_id, u32 parent_id);
-	int (*clock_getparent)(u32 clock_id, u32 *parent_id);
-	int (*ioctl)(u32 node_id, u32 ioctl_id, u32 arg1, u32 arg2, u32 *out);
-	int (*reset_assert)(const u32 reset,
-			    const enum zynqmp_pm_reset_action assert_flag);
-	int (*reset_get_status)(const u32 reset, u32 *status);
-	int (*init_finalize)(void);
-	int (*set_suspend_mode)(u32 mode);
-	int (*request_node)(const u32 node,
-			    const u32 capabilities,
-			    const u32 qos,
-			    const enum zynqmp_pm_request_ack ack);
-	int (*release_node)(const u32 node);
-	int (*set_requirement)(const u32 node,
-			       const u32 capabilities,
-			       const u32 qos,
-			       const enum zynqmp_pm_request_ack ack);
-	int (*fpga_read)(const u32 reg_numframes, const u64 phys_address,
-			 u32 readback_type, u32 *value);
-	int (*sha_hash)(const u64 address, const u32 size, const u32 flags);
-	int (*rsa)(const u64 address, const u32 size, const u32 flags);
-	int (*request_suspend)(const u32 node,
-			       const enum zynqmp_pm_request_ack ack,
-			       const u32 latency,
-			       const u32 state);
-	int (*force_powerdown)(const u32 target,
-			       const enum zynqmp_pm_request_ack ack);
-	int (*request_wakeup)(const u32 node,
-			      const bool set_addr,
-			      const u64 address,
-			      const enum zynqmp_pm_request_ack ack);
-	int (*set_wakeup_source)(const u32 target,
-				 const u32 wakeup_node,
-				 const u32 enable);
-	int (*system_shutdown)(const u32 type, const u32 subtype);
-	int (*set_max_latency)(const u32 node, const u32 latency);
-	int (*set_configuration)(const u32 physical_addr);
-	int (*get_node_status)(const u32 node, u32 *const status,
-			       u32 *const requirements, u32 *const usage);
-	int (*get_operating_characteristic)(const u32 node,
-					    const enum zynqmp_pm_opchar_type
-					    type, u32 *const result);
-	int (*pinctrl_request)(const u32 pin);
-	int (*pinctrl_release)(const u32 pin);
-	int (*pinctrl_get_function)(const u32 pin, u32 *id);
-	int (*pinctrl_set_function)(const u32 pin, const u32 id);
-	int (*pinctrl_get_config)(const u32 pin, const u32 param, u32 *value);
-	int (*pinctrl_set_config)(const u32 pin, const u32 param, u32 value);
-	int (*register_access)(u32 register_access_id, u32 address,
-			       u32 mask, u32 value, u32 *out);
-	int (*aes)(const u64 address, u32 *out);
-	int (*efuse_access)(const u64 address, u32 *out);
-	int (*secure_image)(const u64 src_addr, u64 key_addr, u64 *dst);
-	int (*pdi_load)(const u32 src, const u64 address);
-};
-
-int zynqmp_pm_invoke_fn(u32 pm_api_id, u32 arg0, u32 arg1,
-			u32 arg2, u32 arg3, u32 *ret_payload);
-
-int zynqmp_pm_ggs_init(struct kobject *parent_kobj);
-
-#if IS_REACHABLE(CONFIG_ARCH_ZYNQMP)
-const struct zynqmp_eemi_ops *zynqmp_pm_get_eemi_ops(void);
-int zynqmp_pm_get_last_reset_reason(u32 *reset_reason);
-=======
 int zynqmp_pm_invoke_fn(u32 pm_api_id, u32 arg0, u32 arg1,
 			u32 arg2, u32 arg3, u32 *ret_payload);
 
@@ -1078,15 +665,12 @@
 				 u32 *value);
 int zynqmp_pm_pinctrl_set_config(const u32 pin, const u32 param,
 				 u32 value);
->>>>>>> a4adc2c2
 #else
 static inline struct zynqmp_eemi_ops *zynqmp_pm_get_eemi_ops(void)
 {
 	return ERR_PTR(-ENODEV);
 }
 
-<<<<<<< HEAD
-=======
 static inline int zynqmp_pm_get_api_version(u32 *version)
 {
 	return -ENODEV;
@@ -1474,15 +1058,11 @@
 	return -ENODEV;
 }
 
->>>>>>> a4adc2c2
 static inline int zynqmp_pm_get_last_reset_reason(u32 *reset_reason)
 {
 	return -ENODEV;
 }
-<<<<<<< HEAD
-=======
-
->>>>>>> a4adc2c2
+
 #endif
 
 #endif /* __FIRMWARE_ZYNQMP_H__ */