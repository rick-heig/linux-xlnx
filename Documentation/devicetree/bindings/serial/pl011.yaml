# SPDX-License-Identifier: GPL-2.0
%YAML 1.2
---
$id: http://devicetree.org/schemas/serial/pl011.yaml#
$schema: http://devicetree.org/meta-schemas/core.yaml#

title: ARM AMBA Primecell PL011 serial UART

maintainers:
  - Rob Herring <robh@kernel.org>

allOf:
  - $ref: serial.yaml#

# Need a custom select here or 'arm,primecell' will match on lots of nodes
select:
  properties:
    compatible:
      contains:
        enum:
          - arm,pl011
<<<<<<< HEAD
          - zte,zx296702-uart
          - arm,xlnx-sbsa-uart
=======
>>>>>>> 8bb7eca9
  required:
    - compatible

properties:
  compatible:
<<<<<<< HEAD
    oneOf:
      - items:
          - const: arm,pl011
          - const: arm,primecell
      - items:
          - const: zte,zx296702-uart
          - const: arm,primecell
      - items:
          - const: arm,xlnx-sbsa-uart
          - const: arm,primecell

=======
    items:
      - const: arm,pl011
      - const: arm,primecell
>>>>>>> 8bb7eca9

  reg:
    maxItems: 1

  interrupts:
    maxItems: 1

  pinctrl-0: true
  pinctrl-1: true

  pinctrl-names:
    description:
      When present, must have one state named "default",
      and may contain a second name named "sleep". The former
      state sets up pins for ordinary operation whereas
      the latter state will put the associated pins to sleep
      when the UART is unused
    minItems: 1
    items:
      - const: default
      - const: sleep

  clocks:
    description:
      When present, the first clock listed must correspond to
      the clock named UARTCLK on the IP block, i.e. the clock
      to the external serial line, whereas the second clock
      must correspond to the PCLK clocking the internal logic
      of the block. Just listing one clock (the first one) is
      deprecated.
    maxItems: 2

  clock-names:
    items:
      - const: uartclk
      - const: apb_pclk

  dmas:
    minItems: 1
    maxItems: 2

  dma-names:
    minItems: 1
    items:
      - const: rx
      - const: tx

  auto-poll:
    description:
      Enables polling when using RX DMA.
    type: boolean

  poll-rate-ms:
    description:
      Rate at which poll occurs when auto-poll is set.
      default 100ms.
    default: 100

  poll-timeout-ms:
    description:
      Poll timeout when auto-poll is set, default
      3000ms.
    default: 3000

required:
  - compatible
  - reg
  - interrupts

dependencies:
  poll-rate-ms: [ auto-poll ]
  poll-timeout-ms: [ auto-poll ]

unevaluatedProperties: false

examples:
  - |
    serial@80120000 {
      compatible = "arm,pl011", "arm,primecell";
      reg = <0x80120000 0x1000>;
      interrupts = <0 11 4>;
      dmas = <&dma 13 0 0x2>, <&dma 13 0 0x0>;
      dma-names = "rx", "tx";
      clocks = <&foo_clk>, <&bar_clk>;
      clock-names = "uartclk", "apb_pclk";
    };

...<|MERGE_RESOLUTION|>--- conflicted
+++ resolved
@@ -19,33 +19,19 @@
       contains:
         enum:
           - arm,pl011
-<<<<<<< HEAD
-          - zte,zx296702-uart
           - arm,xlnx-sbsa-uart
-=======
->>>>>>> 8bb7eca9
   required:
     - compatible
 
 properties:
   compatible:
-<<<<<<< HEAD
     oneOf:
       - items:
           - const: arm,pl011
           - const: arm,primecell
       - items:
-          - const: zte,zx296702-uart
-          - const: arm,primecell
-      - items:
           - const: arm,xlnx-sbsa-uart
           - const: arm,primecell
-
-=======
-    items:
-      - const: arm,pl011
-      - const: arm,primecell
->>>>>>> 8bb7eca9
 
   reg:
     maxItems: 1
