// SPDX-License-Identifier: GPL-2.0+
/*
 * dts file for Xilinx ZynqMP zc1751-xm016-dc2
 *
 * (C) Copyright 2015 - 2020, Xilinx, Inc.
 *
 * Michal Simek <michal.simek@xilinx.com>
 */

/dts-v1/;

#include "zynqmp.dtsi"
#include "zynqmp-clk-ccf.dtsi"
#include <dt-bindings/gpio/gpio.h>
#include <dt-bindings/pinctrl/pinctrl-zynqmp.h>

/ {
	model = "ZynqMP zc1751-xm016-dc2 RevA";
	compatible = "xlnx,zynqmp-zc1751", "xlnx,zynqmp";

	aliases {
		can0 = &can0;
		can1 = &can1;
		ethernet0 = &gem2;
		gpio0 = &gpio;
		i2c0 = &i2c0;
		rtc0 = &rtc;
		serial0 = &uart0;
		serial1 = &uart1;
		spi0 = &spi0;
		spi1 = &spi1;
		usb0 = &usb1;
	};

	chosen {
		bootargs = "earlycon";
		stdout-path = "serial0:115200n8";
	};

	memory@0 {
		device_type = "memory";
		reg = <0x0 0x0 0x0 0x80000000>, <0x8 0x00000000 0x0 0x80000000>;
	};
};

&can0 {
	status = "okay";
	pinctrl-names = "default";
	pinctrl-0 = <&pinctrl_can0_default>;
};

&can1 {
	status = "okay";
	pinctrl-names = "default";
	pinctrl-0 = <&pinctrl_can1_default>;
};

&fpd_dma_chan1 {
	status = "okay";
};

&fpd_dma_chan2 {
	status = "okay";
};

&fpd_dma_chan3 {
	status = "okay";
};

&fpd_dma_chan4 {
	status = "okay";
};

&fpd_dma_chan5 {
	status = "okay";
};

&fpd_dma_chan6 {
	status = "okay";
};

&fpd_dma_chan7 {
	status = "okay";
};

&fpd_dma_chan8 {
	status = "okay";
};

&gem2 {
	status = "okay";
	phy-handle = <&phy0>;
	phy-mode = "rgmii-id";
	pinctrl-names = "default";
	pinctrl-0 = <&pinctrl_gem2_default>;
	phy0: ethernet-phy@5 {
		reg = <5>;
		ti,rx-internal-delay = <0x8>;
		ti,tx-internal-delay = <0xa>;
		ti,fifo-depth = <0x1>;
		ti,dp83867-rxctrl-strap-quirk;
	};
};

&gpio {
	status = "okay";
};

&i2c0 {
	status = "okay";
	clock-frequency = <400000>;
	pinctrl-names = "default", "gpio";
	pinctrl-0 = <&pinctrl_i2c0_default>;
	pinctrl-1 = <&pinctrl_i2c0_gpio>;
	scl-gpios = <&gpio 6 GPIO_ACTIVE_HIGH>;
	sda-gpios = <&gpio 7 GPIO_ACTIVE_HIGH>;

	tca6416_u26: gpio@20 {
		compatible = "ti,tca6416";
		reg = <0x20>;
		gpio-controller;
		#gpio-cells = <2>;
		/* IRQ not connected */
	};

	rtc@68 {
		compatible = "dallas,ds1339";
		reg = <0x68>;
	};
};

&nand0 {
	status = "okay";
	pinctrl-names = "default";
	pinctrl-0 = <&pinctrl_nand0_default>;
	arasan,has-mdma;

	nand@0 {
		reg = <0x0>;
		#address-cells = <0x2>;
		#size-cells = <0x1>;
<<<<<<< HEAD
=======
		nand-ecc-mode = "soft";
		nand-ecc-algo = "bch";
		nand-rb = <0>;
		label = "main-storage-0";
>>>>>>> a4adc2c2

		partition@0 {	/* for testing purpose */
			label = "nand-fsbl-uboot";
			reg = <0x0 0x0 0x400000>;
		};
		partition@1 {	/* for testing purpose */
			label = "nand-linux";
			reg = <0x0 0x400000 0x1400000>;
		};
		partition@2 {	/* for testing purpose */
			label = "nand-device-tree";
			reg = <0x0 0x1800000 0x400000>;
		};
		partition@3 {	/* for testing purpose */
			label = "nand-rootfs";
			reg = <0x0 0x1c00000 0x1400000>;
		};
		partition@4 {	/* for testing purpose */
			label = "nand-bitstream";
			reg = <0x0 0x3000000 0x400000>;
		};
		partition@5 {	/* for testing purpose */
			label = "nand-misc";
			reg = <0x0 0x3400000 0xfcc00000>;
		};
	};
	nand@1 {
		reg = <0x1>;
		#address-cells = <0x2>;
		#size-cells = <0x1>;
<<<<<<< HEAD
=======
		nand-ecc-mode = "soft";
		nand-ecc-algo = "bch";
		nand-rb = <0>;
		label = "main-storage-1";
>>>>>>> a4adc2c2

		partition@0 {	/* for testing purpose */
			label = "nand1-fsbl-uboot";
			reg = <0x0 0x0 0x400000>;
		};
		partition@1 {	/* for testing purpose */
			label = "nand1-linux";
			reg = <0x0 0x400000 0x1400000>;
		};
		partition@2 {	/* for testing purpose */
			label = "nand1-device-tree";
			reg = <0x0 0x1800000 0x400000>;
		};
		partition@3 {	/* for testing purpose */
			label = "nand1-rootfs";
			reg = <0x0 0x1c00000 0x1400000>;
		};
		partition@4 {	/* for testing purpose */
			label = "nand1-bitstream";
			reg = <0x0 0x3000000 0x400000>;
		};
		partition@5 {	/* for testing purpose */
			label = "nand1-misc";
			reg = <0x0 0x3400000 0xfcc00000>;
		};
	};
};

&pinctrl0 {
	status = "okay";
	pinctrl_can0_default: can0-default {
		mux {
			function = "can0";
			groups = "can0_9_grp";
		};

		conf {
			groups = "can0_9_grp";
			slew-rate = <SLEW_RATE_SLOW>;
			io-standard = <IO_STANDARD_LVCMOS18>;
		};

		conf-rx {
			pins = "MIO38";
			bias-high-impedance;
		};

		conf-tx {
			pins = "MIO39";
			bias-disable;
		};
	};

	pinctrl_can1_default: can1-default {
		mux {
			function = "can1";
			groups = "can1_8_grp";
		};

		conf {
			groups = "can1_8_grp";
			slew-rate = <SLEW_RATE_SLOW>;
			io-standard = <IO_STANDARD_LVCMOS18>;
		};

		conf-rx {
			pins = "MIO33";
			bias-high-impedance;
		};

		conf-tx {
			pins = "MIO32";
			bias-disable;
		};
	};

	pinctrl_i2c0_default: i2c0-default {
		mux {
			groups = "i2c0_1_grp";
			function = "i2c0";
		};

		conf {
			groups = "i2c0_1_grp";
			bias-pull-up;
			slew-rate = <SLEW_RATE_SLOW>;
			io-standard = <IO_STANDARD_LVCMOS18>;
		};
	};

	pinctrl_i2c0_gpio: i2c0-gpio {
		mux {
			groups = "gpio0_6_grp", "gpio0_7_grp";
			function = "gpio0";
		};

		conf {
			groups = "gpio0_6_grp", "gpio0_7_grp";
			slew-rate = <SLEW_RATE_SLOW>;
			io-standard = <IO_STANDARD_LVCMOS18>;
		};
	};

	pinctrl_uart0_default: uart0-default {
		mux {
			groups = "uart0_10_grp";
			function = "uart0";
		};

		conf {
			groups = "uart0_10_grp";
			slew-rate = <SLEW_RATE_SLOW>;
			io-standard = <IO_STANDARD_LVCMOS18>;
		};

		conf-rx {
			pins = "MIO42";
			bias-high-impedance;
		};

		conf-tx {
			pins = "MIO43";
			bias-disable;
		};
	};

	pinctrl_uart1_default: uart1-default {
		mux {
			groups = "uart1_10_grp";
			function = "uart1";
		};

		conf {
			groups = "uart1_10_grp";
			slew-rate = <SLEW_RATE_SLOW>;
			io-standard = <IO_STANDARD_LVCMOS18>;
		};

		conf-rx {
			pins = "MIO41";
			bias-high-impedance;
		};

		conf-tx {
			pins = "MIO40";
			bias-disable;
		};
	};

	pinctrl_usb1_default: usb1-default {
		mux {
			groups = "usb1_0_grp";
			function = "usb1";
		};

		conf {
			groups = "usb1_0_grp";
			slew-rate = <SLEW_RATE_SLOW>;
			io-standard = <IO_STANDARD_LVCMOS18>;
		};

		conf-rx {
			pins = "MIO64", "MIO65", "MIO67";
			bias-high-impedance;
		};

		conf-tx {
			pins = "MIO66", "MIO68", "MIO69", "MIO70", "MIO71",
			       "MIO72", "MIO73", "MIO74", "MIO75";
			bias-disable;
		};
	};

	pinctrl_gem2_default: gem2-default {
		mux {
			function = "ethernet2";
			groups = "ethernet2_0_grp";
		};

		conf {
			groups = "ethernet2_0_grp";
			slew-rate = <SLEW_RATE_SLOW>;
			io-standard = <IO_STANDARD_LVCMOS18>;
		};

		conf-rx {
			pins = "MIO58", "MIO59", "MIO60", "MIO61", "MIO62",
									"MIO63";
			bias-high-impedance;
			low-power-disable;
		};

		conf-tx {
			pins = "MIO52", "MIO53", "MIO54", "MIO55", "MIO56",
									"MIO57";
			bias-disable;
			low-power-enable;
		};

		mux-mdio {
			function = "mdio2";
			groups = "mdio2_0_grp";
		};

		conf-mdio {
			groups = "mdio2_0_grp";
			slew-rate = <SLEW_RATE_SLOW>;
			io-standard = <IO_STANDARD_LVCMOS18>;
			bias-disable;
		};
	};

	pinctrl_nand0_default: nand0-default {
		mux {
			groups = "nand0_0_grp";
			function = "nand0";
		};

		conf {
			groups = "nand0_0_grp";
			bias-pull-up;
		};

		mux-ce {
			groups = "nand0_ce_0_grp";
			function = "nand0_ce";
		};

		conf-ce {
			groups = "nand0_ce_0_grp";
			bias-pull-up;
		};

		mux-rb {
			groups = "nand0_rb_0_grp";
			function = "nand0_rb";
		};

		conf-rb {
			groups = "nand0_rb_0_grp";
			bias-pull-up;
		};

		mux-dqs {
			groups = "nand0_dqs_0_grp";
			function = "nand0_dqs";
		};

		conf-dqs {
			groups = "nand0_dqs_0_grp";
			bias-pull-up;
		};
	};

	pinctrl_spi0_default: spi0-default {
		mux {
			groups = "spi0_0_grp";
			function = "spi0";
		};

		conf {
			groups = "spi0_0_grp";
			bias-disable;
			slew-rate = <SLEW_RATE_SLOW>;
			io-standard = <IO_STANDARD_LVCMOS18>;
		};

		mux-cs {
			groups = "spi0_ss_0_grp", "spi0_ss_1_grp",
							"spi0_ss_2_grp";
			function = "spi0_ss";
		};

		conf-cs {
			groups = "spi0_ss_0_grp", "spi0_ss_1_grp",
							"spi0_ss_2_grp";
			bias-disable;
		};
	};

	pinctrl_spi1_default: spi1-default {
		mux {
			groups = "spi1_3_grp";
			function = "spi1";
		};

		conf {
			groups = "spi1_3_grp";
			bias-disable;
			slew-rate = <SLEW_RATE_SLOW>;
			io-standard = <IO_STANDARD_LVCMOS18>;
		};

		mux-cs {
			groups = "spi1_ss_9_grp", "spi1_ss_10_grp",
							"spi1_ss_11_grp";
			function = "spi1_ss";
		};

		conf-cs {
			groups = "spi1_ss_9_grp", "spi1_ss_10_grp",
							"spi1_ss_11_grp";
			bias-disable;
		};
	};
};

&rtc {
	status = "okay";
};

&spi0 {
	status = "okay";
	num-cs = <1>;
	pinctrl-names = "default";
	pinctrl-0 = <&pinctrl_spi0_default>;

	spi0_flash0: flash@0 {
		#address-cells = <1>;
		#size-cells = <1>;
		compatible = "sst,sst25wf080", "jedec,spi-nor";
		spi-max-frequency = <50000000>;
		reg = <0>;

		partition@0 {
			label = "spi0-data";
			reg = <0x0 0x100000>;
		};
	};
};

&spi1 {
	status = "okay";
	num-cs = <1>;
	pinctrl-names = "default";
	pinctrl-0 = <&pinctrl_spi1_default>;

	spi1_flash0: flash@0 {
		#address-cells = <1>;
		#size-cells = <1>;
		compatible = "atmel,at45db041e", "atmel,at45", "atmel,dataflash";
		spi-max-frequency = <20000000>;
		reg = <0>;

		partition@0 {
			label = "spi1-data";
			reg = <0x0 0x84000>;
		};
	};
};

/* ULPI SMSC USB3320 */
&usb1 {
	status = "okay";
	pinctrl-names = "default";
	pinctrl-0 = <&pinctrl_usb1_default>;
};

&dwc3_1 {
	status = "okay";
	dr_mode = "host";
};

&uart0 {
	status = "okay";
	pinctrl-names = "default";
	pinctrl-0 = <&pinctrl_uart0_default>;
};

&uart1 {
	status = "okay";
	pinctrl-names = "default";
	pinctrl-0 = <&pinctrl_uart1_default>;
};<|MERGE_RESOLUTION|>--- conflicted
+++ resolved
@@ -139,13 +139,10 @@
 		reg = <0x0>;
 		#address-cells = <0x2>;
 		#size-cells = <0x1>;
-<<<<<<< HEAD
-=======
 		nand-ecc-mode = "soft";
 		nand-ecc-algo = "bch";
 		nand-rb = <0>;
 		label = "main-storage-0";
->>>>>>> a4adc2c2
 
 		partition@0 {	/* for testing purpose */
 			label = "nand-fsbl-uboot";
@@ -176,13 +173,10 @@
 		reg = <0x1>;
 		#address-cells = <0x2>;
 		#size-cells = <0x1>;
-<<<<<<< HEAD
-=======
 		nand-ecc-mode = "soft";
 		nand-ecc-algo = "bch";
 		nand-rb = <0>;
 		label = "main-storage-1";
->>>>>>> a4adc2c2
 
 		partition@0 {	/* for testing purpose */
 			label = "nand1-fsbl-uboot";
