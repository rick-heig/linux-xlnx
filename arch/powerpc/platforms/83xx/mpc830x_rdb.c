--- conflicted
+++ resolved
@@ -57,20 +57,12 @@
 	ipic_set_default_priority();
 }
 
-<<<<<<< HEAD
-struct const char *board[] __initdata = {
-=======
 static const char *board[] __initdata = {
->>>>>>> e92427b2
 	"MPC8308RDB",
 	"fsl,mpc8308rdb",
 	"denx,mpc8308_p1m",
 	NULL
-<<<<<<< HEAD
-}
-=======
 };
->>>>>>> e92427b2
 
 /*
  * Called very early, MMU is off, device-tree isn't unflattened
