# SPDX-License-Identifier: GPL-2.0
generated-y += syscall_table.h
<<<<<<< HEAD
generic-y += bug.h
generic-y += bugs.h
generic-y += compat.h
generic-y += device.h
generic-y += div64.h
generic-y += dma-mapping.h
generic-y += emergency-restart.h
generic-y += exec.h
generic-y += extable.h
generic-y += fb.h
generic-y += hw_irq.h
generic-y += irq_regs.h
generic-y += irq_work.h
generic-y += kdebug.h
generic-y += kmap_types.h
generic-y += kprobes.h
=======
generic-y += extable.h
>>>>>>> a4adc2c2
generic-y += kvm_para.h
generic-y += local64.h
generic-y += mcs_spinlock.h
generic-y += parport.h
generic-y += syscalls.h
generic-y += tlb.h
<<<<<<< HEAD
generic-y += topology.h
generic-y += trace_clock.h
generic-y += user.h
generic-y += vga.h
generic-y += word-at-a-time.h
generic-y += xor.h
=======
generic-y += user.h
>>>>>>> a4adc2c2
<|MERGE_RESOLUTION|>--- conflicted
+++ resolved
@@ -1,38 +1,10 @@
 # SPDX-License-Identifier: GPL-2.0
 generated-y += syscall_table.h
-<<<<<<< HEAD
-generic-y += bug.h
-generic-y += bugs.h
-generic-y += compat.h
-generic-y += device.h
-generic-y += div64.h
-generic-y += dma-mapping.h
-generic-y += emergency-restart.h
-generic-y += exec.h
 generic-y += extable.h
-generic-y += fb.h
-generic-y += hw_irq.h
-generic-y += irq_regs.h
-generic-y += irq_work.h
-generic-y += kdebug.h
-generic-y += kmap_types.h
-generic-y += kprobes.h
-=======
-generic-y += extable.h
->>>>>>> a4adc2c2
 generic-y += kvm_para.h
 generic-y += local64.h
 generic-y += mcs_spinlock.h
 generic-y += parport.h
 generic-y += syscalls.h
 generic-y += tlb.h
-<<<<<<< HEAD
-generic-y += topology.h
-generic-y += trace_clock.h
-generic-y += user.h
-generic-y += vga.h
-generic-y += word-at-a-time.h
-generic-y += xor.h
-=======
-generic-y += user.h
->>>>>>> a4adc2c2
+generic-y += user.h