--- conflicted
+++ resolved
@@ -116,15 +116,9 @@
 # define SR_PIE		SR_MPIE
 # define SR_PP		SR_MPP
 
-<<<<<<< HEAD
-# define IRQ_SOFT	IRQ_M_SOFT
-# define IRQ_TIMER	IRQ_M_TIMER
-# define IRQ_EXT	IRQ_M_EXT
-=======
 # define RV_IRQ_SOFT		IRQ_M_SOFT
 # define RV_IRQ_TIMER	IRQ_M_TIMER
 # define RV_IRQ_EXT		IRQ_M_EXT
->>>>>>> a7196caf
 #else /* CONFIG_RISCV_M_MODE */
 # define CSR_STATUS	CSR_SSTATUS
 # define CSR_IE		CSR_SIE
@@ -139,17 +133,6 @@
 # define SR_PIE		SR_SPIE
 # define SR_PP		SR_SPP
 
-<<<<<<< HEAD
-# define IRQ_SOFT	IRQ_S_SOFT
-# define IRQ_TIMER	IRQ_S_TIMER
-# define IRQ_EXT	IRQ_S_EXT
-#endif /* CONFIG_RISCV_M_MODE */
-
-/* IE/IP (Supervisor/Machine Interrupt Enable/Pending) flags */
-#define IE_SIE		(_AC(0x1, UL) << IRQ_SOFT)
-#define IE_TIE		(_AC(0x1, UL) << IRQ_TIMER)
-#define IE_EIE		(_AC(0x1, UL) << IRQ_EXT)
-=======
 # define RV_IRQ_SOFT		IRQ_S_SOFT
 # define RV_IRQ_TIMER	IRQ_S_TIMER
 # define RV_IRQ_EXT		IRQ_S_EXT
@@ -159,7 +142,6 @@
 #define IE_SIE		(_AC(0x1, UL) << RV_IRQ_SOFT)
 #define IE_TIE		(_AC(0x1, UL) << RV_IRQ_TIMER)
 #define IE_EIE		(_AC(0x1, UL) << RV_IRQ_EXT)
->>>>>>> a7196caf
 
 #ifndef __ASSEMBLY__
 
