# Select 32 or 64 bit
config 64BIT
	bool "64-bit kernel" if ARCH = "x86"
	default ARCH = "x86_64"
	---help---
	  Say yes to build a 64-bit kernel - formerly known as x86_64
	  Say no to build a 32-bit kernel - formerly known as i386

config X86_32
	def_bool !64BIT
	select CLKSRC_I8253

config X86_64
	def_bool 64BIT

### Arch settings
config X86
	def_bool y
	select HAVE_AOUT if X86_32
	select HAVE_UNSTABLE_SCHED_CLOCK
	select HAVE_IDE
	select HAVE_OPROFILE
	select HAVE_PCSPKR_PLATFORM
	select HAVE_PERF_EVENTS
	select HAVE_IRQ_WORK
	select HAVE_IOREMAP_PROT
	select HAVE_KPROBES
	select HAVE_MEMBLOCK
	select HAVE_MEMBLOCK_NODE_MAP
	select ARCH_DISCARD_MEMBLOCK
	select ARCH_WANT_OPTIONAL_GPIOLIB
	select ARCH_WANT_FRAME_POINTERS
	select HAVE_DMA_ATTRS
	select HAVE_KRETPROBES
	select HAVE_OPTPROBES
	select HAVE_FTRACE_MCOUNT_RECORD
	select HAVE_C_RECORDMCOUNT
	select HAVE_DYNAMIC_FTRACE
	select HAVE_FUNCTION_TRACER
	select HAVE_FUNCTION_GRAPH_TRACER
	select HAVE_FUNCTION_GRAPH_FP_TEST
	select HAVE_FUNCTION_TRACE_MCOUNT_TEST
	select HAVE_FTRACE_NMI_ENTER if DYNAMIC_FTRACE
	select HAVE_SYSCALL_TRACEPOINTS
	select HAVE_KVM
	select HAVE_ARCH_KGDB
	select HAVE_ARCH_TRACEHOOK
	select HAVE_GENERIC_DMA_COHERENT if X86_32
	select HAVE_EFFICIENT_UNALIGNED_ACCESS
	select USER_STACKTRACE_SUPPORT
	select HAVE_REGS_AND_STACK_ACCESS_API
	select HAVE_DMA_API_DEBUG
	select HAVE_KERNEL_GZIP
	select HAVE_KERNEL_BZIP2
	select HAVE_KERNEL_LZMA
	select HAVE_KERNEL_XZ
	select HAVE_KERNEL_LZO
	select HAVE_HW_BREAKPOINT
	select HAVE_MIXED_BREAKPOINTS_REGS
	select PERF_EVENTS
	select HAVE_PERF_EVENTS_NMI
	select ANON_INODES
	select HAVE_ALIGNED_STRUCT_PAGE if SLUB && !M386
	select HAVE_CMPXCHG_LOCAL if !M386
	select HAVE_CMPXCHG_DOUBLE
	select HAVE_ARCH_KMEMCHECK
	select HAVE_USER_RETURN_NOTIFIER
	select ARCH_BINFMT_ELF_RANDOMIZE_PIE
	select HAVE_ARCH_JUMP_LABEL
	select HAVE_TEXT_POKE_SMP
	select HAVE_GENERIC_HARDIRQS
	select SPARSE_IRQ
	select GENERIC_FIND_FIRST_BIT
	select GENERIC_IRQ_PROBE
	select GENERIC_PENDING_IRQ if SMP
	select GENERIC_IRQ_SHOW
	select GENERIC_CLOCKEVENTS_MIN_ADJUST
	select IRQ_FORCED_THREADING
	select USE_GENERIC_SMP_HELPERS if SMP
	select HAVE_BPF_JIT if X86_64
	select CLKEVT_I8253
	select ARCH_HAVE_NMI_SAFE_CMPXCHG
	select GENERIC_IOMAP
<<<<<<< HEAD
	select DCACHE_WORD_ACCESS
	select GENERIC_SMP_IDLE_THREAD
=======
	select DCACHE_WORD_ACCESS if !DEBUG_PAGEALLOC
	select HAVE_ARCH_SECCOMP_FILTER
>>>>>>> ff2bb047

config INSTRUCTION_DECODER
	def_bool (KPROBES || PERF_EVENTS)

config OUTPUT_FORMAT
	string
	default "elf32-i386" if X86_32
	default "elf64-x86-64" if X86_64

config ARCH_DEFCONFIG
	string
	default "arch/x86/configs/i386_defconfig" if X86_32
	default "arch/x86/configs/x86_64_defconfig" if X86_64

config GENERIC_CMOS_UPDATE
	def_bool y

config CLOCKSOURCE_WATCHDOG
	def_bool y

config GENERIC_CLOCKEVENTS
	def_bool y

config ARCH_CLOCKSOURCE_DATA
	def_bool y
	depends on X86_64

config GENERIC_CLOCKEVENTS_BROADCAST
	def_bool y
	depends on X86_64 || (X86_32 && X86_LOCAL_APIC)

config LOCKDEP_SUPPORT
	def_bool y

config STACKTRACE_SUPPORT
	def_bool y

config HAVE_LATENCYTOP_SUPPORT
	def_bool y

config MMU
	def_bool y

config SBUS
	bool

config NEED_DMA_MAP_STATE
       def_bool (X86_64 || INTEL_IOMMU || DMA_API_DEBUG)

config NEED_SG_DMA_LENGTH
	def_bool y

config GENERIC_ISA_DMA
	def_bool ISA_DMA_API

config GENERIC_BUG
	def_bool y
	depends on BUG
	select GENERIC_BUG_RELATIVE_POINTERS if X86_64

config GENERIC_BUG_RELATIVE_POINTERS
	bool

config GENERIC_HWEIGHT
	def_bool y

config GENERIC_GPIO
	bool

config ARCH_MAY_HAVE_PC_FDC
	def_bool ISA_DMA_API

config RWSEM_GENERIC_SPINLOCK
	def_bool !X86_XADD

config RWSEM_XCHGADD_ALGORITHM
	def_bool X86_XADD

config GENERIC_CALIBRATE_DELAY
	def_bool y

config GENERIC_TIME_VSYSCALL
	bool
	default X86_64

config ARCH_HAS_CPU_RELAX
	def_bool y

config ARCH_HAS_DEFAULT_IDLE
	def_bool y

config ARCH_HAS_CACHE_LINE_SIZE
	def_bool y

config ARCH_HAS_CPU_AUTOPROBE
	def_bool y

config HAVE_SETUP_PER_CPU_AREA
	def_bool y

config NEED_PER_CPU_EMBED_FIRST_CHUNK
	def_bool y

config NEED_PER_CPU_PAGE_FIRST_CHUNK
	def_bool y

config ARCH_HIBERNATION_POSSIBLE
	def_bool y

config ARCH_SUSPEND_POSSIBLE
	def_bool y

config ZONE_DMA32
	bool
	default X86_64

config AUDIT_ARCH
	bool
	default X86_64

config ARCH_SUPPORTS_OPTIMIZED_INLINING
	def_bool y

config ARCH_SUPPORTS_DEBUG_PAGEALLOC
	def_bool y

config HAVE_INTEL_TXT
	def_bool y
	depends on EXPERIMENTAL && INTEL_IOMMU && ACPI

config X86_32_SMP
	def_bool y
	depends on X86_32 && SMP

config X86_64_SMP
	def_bool y
	depends on X86_64 && SMP

config X86_HT
	def_bool y
	depends on SMP

config X86_32_LAZY_GS
	def_bool y
	depends on X86_32 && !CC_STACKPROTECTOR

config ARCH_HWEIGHT_CFLAGS
	string
	default "-fcall-saved-ecx -fcall-saved-edx" if X86_32
	default "-fcall-saved-rdi -fcall-saved-rsi -fcall-saved-rdx -fcall-saved-rcx -fcall-saved-r8 -fcall-saved-r9 -fcall-saved-r10 -fcall-saved-r11" if X86_64

config KTIME_SCALAR
	def_bool X86_32

config ARCH_CPU_PROBE_RELEASE
	def_bool y
	depends on HOTPLUG_CPU

source "init/Kconfig"
source "kernel/Kconfig.freezer"

menu "Processor type and features"

config ZONE_DMA
	bool "DMA memory allocation support" if EXPERT
	default y
	help
	  DMA memory allocation support allows devices with less than 32-bit
	  addressing to allocate within the first 16MB of address space.
	  Disable if no such devices will be used.

	  If unsure, say Y.

source "kernel/time/Kconfig"

config SMP
	bool "Symmetric multi-processing support"
	---help---
	  This enables support for systems with more than one CPU. If you have
	  a system with only one CPU, like most personal computers, say N. If
	  you have a system with more than one CPU, say Y.

	  If you say N here, the kernel will run on single and multiprocessor
	  machines, but will use only one CPU of a multiprocessor machine. If
	  you say Y here, the kernel will run on many, but not all,
	  singleprocessor machines. On a singleprocessor machine, the kernel
	  will run faster if you say N here.

	  Note that if you say Y here and choose architecture "586" or
	  "Pentium" under "Processor family", the kernel will not work on 486
	  architectures. Similarly, multiprocessor kernels for the "PPro"
	  architecture may not work on all Pentium based boards.

	  People using multiprocessor machines who say Y here should also say
	  Y to "Enhanced Real Time Clock Support", below. The "Advanced Power
	  Management" code will be disabled if you say Y here.

	  See also <file:Documentation/x86/i386/IO-APIC.txt>,
	  <file:Documentation/nmi_watchdog.txt> and the SMP-HOWTO available at
	  <http://www.tldp.org/docs.html#howto>.

	  If you don't know what to do here, say N.

config X86_X2APIC
	bool "Support x2apic"
	depends on X86_LOCAL_APIC && X86_64 && IRQ_REMAP
	---help---
	  This enables x2apic support on CPUs that have this feature.

	  This allows 32-bit apic IDs (so it can support very large systems),
	  and accesses the local apic via MSRs not via mmio.

	  If you don't know what to do here, say N.

config X86_MPPARSE
	bool "Enable MPS table" if ACPI
	default y
	depends on X86_LOCAL_APIC
	---help---
	  For old smp systems that do not have proper acpi support. Newer systems
	  (esp with 64bit cpus) with acpi support, MADT and DSDT will override it

config X86_BIGSMP
	bool "Support for big SMP systems with more than 8 CPUs"
	depends on X86_32 && SMP
	---help---
	  This option is needed for the systems that have more than 8 CPUs

if X86_32
config X86_EXTENDED_PLATFORM
	bool "Support for extended (non-PC) x86 platforms"
	default y
	---help---
	  If you disable this option then the kernel will only support
	  standard PC platforms. (which covers the vast majority of
	  systems out there.)

	  If you enable this option then you'll be able to select support
	  for the following (non-PC) 32 bit x86 platforms:
		AMD Elan
		NUMAQ (IBM/Sequent)
		RDC R-321x SoC
		SGI 320/540 (Visual Workstation)
		Summit/EXA (IBM x440)
		Unisys ES7000 IA32 series
		Moorestown MID devices

	  If you have one of these systems, or if you want to build a
	  generic distribution kernel, say Y here - otherwise say N.
endif

if X86_64
config X86_EXTENDED_PLATFORM
	bool "Support for extended (non-PC) x86 platforms"
	default y
	---help---
	  If you disable this option then the kernel will only support
	  standard PC platforms. (which covers the vast majority of
	  systems out there.)

	  If you enable this option then you'll be able to select support
	  for the following (non-PC) 64 bit x86 platforms:
		Numascale NumaChip
		ScaleMP vSMP
		SGI Ultraviolet

	  If you have one of these systems, or if you want to build a
	  generic distribution kernel, say Y here - otherwise say N.
endif
# This is an alphabetically sorted list of 64 bit extended platforms
# Please maintain the alphabetic order if and when there are additions
config X86_NUMACHIP
	bool "Numascale NumaChip"
	depends on X86_64
	depends on X86_EXTENDED_PLATFORM
	depends on NUMA
	depends on SMP
	depends on X86_X2APIC
	---help---
	  Adds support for Numascale NumaChip large-SMP systems. Needed to
	  enable more than ~168 cores.
	  If you don't have one of these, you should say N here.

config X86_VSMP
	bool "ScaleMP vSMP"
	select PARAVIRT_GUEST
	select PARAVIRT
	depends on X86_64 && PCI
	depends on X86_EXTENDED_PLATFORM
	---help---
	  Support for ScaleMP vSMP systems.  Say 'Y' here if this kernel is
	  supposed to run on these EM64T-based machines.  Only choose this option
	  if you have one of these machines.

config X86_UV
	bool "SGI Ultraviolet"
	depends on X86_64
	depends on X86_EXTENDED_PLATFORM
	depends on NUMA
	depends on X86_X2APIC
	---help---
	  This option is needed in order to support SGI Ultraviolet systems.
	  If you don't have one of these, you should say N here.

# Following is an alphabetically sorted list of 32 bit extended platforms
# Please maintain the alphabetic order if and when there are additions

config X86_INTEL_CE
	bool "CE4100 TV platform"
	depends on PCI
	depends on PCI_GODIRECT
	depends on X86_32
	depends on X86_EXTENDED_PLATFORM
	select X86_REBOOTFIXUPS
	select OF
	select OF_EARLY_FLATTREE
	select IRQ_DOMAIN
	---help---
	  Select for the Intel CE media processor (CE4100) SOC.
	  This option compiles in support for the CE4100 SOC for settop
	  boxes and media devices.

config X86_WANT_INTEL_MID
	bool "Intel MID platform support"
	depends on X86_32
	depends on X86_EXTENDED_PLATFORM
	---help---
	  Select to build a kernel capable of supporting Intel MID platform
	  systems which do not have the PCI legacy interfaces (Moorestown,
	  Medfield). If you are building for a PC class system say N here.

if X86_WANT_INTEL_MID

config X86_INTEL_MID
	bool

config X86_MDFLD
       bool "Medfield MID platform"
	depends on PCI
	depends on PCI_GOANY
	depends on X86_IO_APIC
	select X86_INTEL_MID
	select SFI
	select DW_APB_TIMER
	select APB_TIMER
	select I2C
	select SPI
	select INTEL_SCU_IPC
	select X86_PLATFORM_DEVICES
	select MFD_INTEL_MSIC
	---help---
	  Medfield is Intel's Low Power Intel Architecture (LPIA) based Moblin
	  Internet Device(MID) platform. 
	  Unlike standard x86 PCs, Medfield does not have many legacy devices
	  nor standard legacy replacement devices/features. e.g. Medfield does
	  not contain i8259, i8254, HPET, legacy BIOS, most of the io ports.

endif

config X86_RDC321X
	bool "RDC R-321x SoC"
	depends on X86_32
	depends on X86_EXTENDED_PLATFORM
	select M486
	select X86_REBOOTFIXUPS
	---help---
	  This option is needed for RDC R-321x system-on-chip, also known
	  as R-8610-(G).
	  If you don't have one of these chips, you should say N here.

config X86_32_NON_STANDARD
	bool "Support non-standard 32-bit SMP architectures"
	depends on X86_32 && SMP
	depends on X86_EXTENDED_PLATFORM
	---help---
	  This option compiles in the NUMAQ, Summit, bigsmp, ES7000, default
	  subarchitectures.  It is intended for a generic binary kernel.
	  if you select them all, kernel will probe it one by one. and will
	  fallback to default.

# Alphabetically sorted list of Non standard 32 bit platforms

config X86_NUMAQ
	bool "NUMAQ (IBM/Sequent)"
	depends on X86_32_NON_STANDARD
	depends on PCI
	select NUMA
	select X86_MPPARSE
	---help---
	  This option is used for getting Linux to run on a NUMAQ (IBM/Sequent)
	  NUMA multiquad box. This changes the way that processors are
	  bootstrapped, and uses Clustered Logical APIC addressing mode instead
	  of Flat Logical.  You will need a new lynxer.elf file to flash your
	  firmware with - send email to <Martin.Bligh@us.ibm.com>.

config X86_SUPPORTS_MEMORY_FAILURE
	def_bool y
	# MCE code calls memory_failure():
	depends on X86_MCE
	# On 32-bit this adds too big of NODES_SHIFT and we run out of page flags:
	depends on !X86_NUMAQ
	# On 32-bit SPARSEMEM adds too big of SECTIONS_WIDTH:
	depends on X86_64 || !SPARSEMEM
	select ARCH_SUPPORTS_MEMORY_FAILURE

config X86_VISWS
	bool "SGI 320/540 (Visual Workstation)"
	depends on X86_32 && PCI && X86_MPPARSE && PCI_GODIRECT
	depends on X86_32_NON_STANDARD
	---help---
	  The SGI Visual Workstation series is an IA32-based workstation
	  based on SGI systems chips with some legacy PC hardware attached.

	  Say Y here to create a kernel to run on the SGI 320 or 540.

	  A kernel compiled for the Visual Workstation will run on general
	  PCs as well. See <file:Documentation/sgi-visws.txt> for details.

config X86_SUMMIT
	bool "Summit/EXA (IBM x440)"
	depends on X86_32_NON_STANDARD
	---help---
	  This option is needed for IBM systems that use the Summit/EXA chipset.
	  In particular, it is needed for the x440.

config X86_ES7000
	bool "Unisys ES7000 IA32 series"
	depends on X86_32_NON_STANDARD && X86_BIGSMP
	---help---
	  Support for Unisys ES7000 systems.  Say 'Y' here if this kernel is
	  supposed to run on an IA32-based Unisys ES7000 system.

config X86_32_IRIS
	tristate "Eurobraille/Iris poweroff module"
	depends on X86_32
	---help---
	  The Iris machines from EuroBraille do not have APM or ACPI support
	  to shut themselves down properly.  A special I/O sequence is
	  needed to do so, which is what this module does at
	  kernel shutdown.

	  This is only for Iris machines from EuroBraille.

	  If unused, say N.

config SCHED_OMIT_FRAME_POINTER
	def_bool y
	prompt "Single-depth WCHAN output"
	depends on X86
	---help---
	  Calculate simpler /proc/<PID>/wchan values. If this option
	  is disabled then wchan values will recurse back to the
	  caller function. This provides more accurate wchan values,
	  at the expense of slightly more scheduling overhead.

	  If in doubt, say "Y".

menuconfig PARAVIRT_GUEST
	bool "Paravirtualized guest support"
	---help---
	  Say Y here to get to see options related to running Linux under
	  various hypervisors.  This option alone does not add any kernel code.

	  If you say N, all options in this submenu will be skipped and disabled.

if PARAVIRT_GUEST

config PARAVIRT_TIME_ACCOUNTING
	bool "Paravirtual steal time accounting"
	select PARAVIRT
	default n
	---help---
	  Select this option to enable fine granularity task steal time
	  accounting. Time spent executing other tasks in parallel with
	  the current vCPU is discounted from the vCPU power. To account for
	  that, there can be a small performance impact.

	  If in doubt, say N here.

source "arch/x86/xen/Kconfig"

config KVM_CLOCK
	bool "KVM paravirtualized clock"
	select PARAVIRT
	select PARAVIRT_CLOCK
	---help---
	  Turning on this option will allow you to run a paravirtualized clock
	  when running over the KVM hypervisor. Instead of relying on a PIT
	  (or probably other) emulation by the underlying device model, the host
	  provides the guest with timing infrastructure such as time of day, and
	  system time

config KVM_GUEST
	bool "KVM Guest support"
	select PARAVIRT
	---help---
	  This option enables various optimizations for running under the KVM
	  hypervisor.

source "arch/x86/lguest/Kconfig"

config PARAVIRT
	bool "Enable paravirtualization code"
	---help---
	  This changes the kernel so it can modify itself when it is run
	  under a hypervisor, potentially improving performance significantly
	  over full virtualization.  However, when run without a hypervisor
	  the kernel is theoretically slower and slightly larger.

config PARAVIRT_SPINLOCKS
	bool "Paravirtualization layer for spinlocks"
	depends on PARAVIRT && SMP && EXPERIMENTAL
	---help---
	  Paravirtualized spinlocks allow a pvops backend to replace the
	  spinlock implementation with something virtualization-friendly
	  (for example, block the virtual CPU rather than spinning).

	  Unfortunately the downside is an up to 5% performance hit on
	  native kernels, with various workloads.

	  If you are unsure how to answer this question, answer N.

config PARAVIRT_CLOCK
	bool

endif

config PARAVIRT_DEBUG
	bool "paravirt-ops debugging"
	depends on PARAVIRT && DEBUG_KERNEL
	---help---
	  Enable to debug paravirt_ops internals.  Specifically, BUG if
	  a paravirt_op is missing when it is called.

config NO_BOOTMEM
	def_bool y

config MEMTEST
	bool "Memtest"
	---help---
	  This option adds a kernel parameter 'memtest', which allows memtest
	  to be set.
	        memtest=0, mean disabled; -- default
	        memtest=1, mean do 1 test pattern;
	        ...
	        memtest=4, mean do 4 test patterns.
	  If you are unsure how to answer this question, answer N.

config X86_SUMMIT_NUMA
	def_bool y
	depends on X86_32 && NUMA && X86_32_NON_STANDARD

config X86_CYCLONE_TIMER
	def_bool y
	depends on X86_SUMMIT

source "arch/x86/Kconfig.cpu"

config HPET_TIMER
	def_bool X86_64
	prompt "HPET Timer Support" if X86_32
	---help---
	  Use the IA-PC HPET (High Precision Event Timer) to manage
	  time in preference to the PIT and RTC, if a HPET is
	  present.
	  HPET is the next generation timer replacing legacy 8254s.
	  The HPET provides a stable time base on SMP
	  systems, unlike the TSC, but it is more expensive to access,
	  as it is off-chip.  You can find the HPET spec at
	  <http://www.intel.com/hardwaredesign/hpetspec_1.pdf>.

	  You can safely choose Y here.  However, HPET will only be
	  activated if the platform and the BIOS support this feature.
	  Otherwise the 8254 will be used for timing services.

	  Choose N to continue using the legacy 8254 timer.

config HPET_EMULATE_RTC
	def_bool y
	depends on HPET_TIMER && (RTC=y || RTC=m || RTC_DRV_CMOS=m || RTC_DRV_CMOS=y)

config APB_TIMER
       def_bool y if X86_INTEL_MID
       prompt "Intel MID APB Timer Support" if X86_INTEL_MID
       select DW_APB_TIMER
       depends on X86_INTEL_MID && SFI
       help
         APB timer is the replacement for 8254, HPET on X86 MID platforms.
         The APBT provides a stable time base on SMP
         systems, unlike the TSC, but it is more expensive to access,
         as it is off-chip. APB timers are always running regardless of CPU
         C states, they are used as per CPU clockevent device when possible.

# Mark as expert because too many people got it wrong.
# The code disables itself when not needed.
config DMI
	default y
	bool "Enable DMI scanning" if EXPERT
	---help---
	  Enabled scanning of DMI to identify machine quirks. Say Y
	  here unless you have verified that your setup is not
	  affected by entries in the DMI blacklist. Required by PNP
	  BIOS code.

config GART_IOMMU
	bool "GART IOMMU support" if EXPERT
	default y
	select SWIOTLB
	depends on X86_64 && PCI && AMD_NB
	---help---
	  Support for full DMA access of devices with 32bit memory access only
	  on systems with more than 3GB. This is usually needed for USB,
	  sound, many IDE/SATA chipsets and some other devices.
	  Provides a driver for the AMD Athlon64/Opteron/Turion/Sempron GART
	  based hardware IOMMU and a software bounce buffer based IOMMU used
	  on Intel systems and as fallback.
	  The code is only active when needed (enough memory and limited
	  device) unless CONFIG_IOMMU_DEBUG or iommu=force is specified
	  too.

config CALGARY_IOMMU
	bool "IBM Calgary IOMMU support"
	select SWIOTLB
	depends on X86_64 && PCI && EXPERIMENTAL
	---help---
	  Support for hardware IOMMUs in IBM's xSeries x366 and x460
	  systems. Needed to run systems with more than 3GB of memory
	  properly with 32-bit PCI devices that do not support DAC
	  (Double Address Cycle). Calgary also supports bus level
	  isolation, where all DMAs pass through the IOMMU.  This
	  prevents them from going anywhere except their intended
	  destination. This catches hard-to-find kernel bugs and
	  mis-behaving drivers and devices that do not use the DMA-API
	  properly to set up their DMA buffers.  The IOMMU can be
	  turned off at boot time with the iommu=off parameter.
	  Normally the kernel will make the right choice by itself.
	  If unsure, say Y.

config CALGARY_IOMMU_ENABLED_BY_DEFAULT
	def_bool y
	prompt "Should Calgary be enabled by default?"
	depends on CALGARY_IOMMU
	---help---
	  Should Calgary be enabled by default? if you choose 'y', Calgary
	  will be used (if it exists). If you choose 'n', Calgary will not be
	  used even if it exists. If you choose 'n' and would like to use
	  Calgary anyway, pass 'iommu=calgary' on the kernel command line.
	  If unsure, say Y.

# need this always selected by IOMMU for the VIA workaround
config SWIOTLB
	def_bool y if X86_64
	---help---
	  Support for software bounce buffers used on x86-64 systems
	  which don't have a hardware IOMMU (e.g. the current generation
	  of Intel's x86-64 CPUs). Using this PCI devices which can only
	  access 32-bits of memory can be used on systems with more than
	  3 GB of memory. If unsure, say Y.

config IOMMU_HELPER
	def_bool (CALGARY_IOMMU || GART_IOMMU || SWIOTLB || AMD_IOMMU)

config MAXSMP
	bool "Enable Maximum number of SMP Processors and NUMA Nodes"
	depends on X86_64 && SMP && DEBUG_KERNEL && EXPERIMENTAL
	select CPUMASK_OFFSTACK
	---help---
	  Enable maximum number of CPUS and NUMA Nodes for this architecture.
	  If unsure, say N.

config NR_CPUS
	int "Maximum number of CPUs" if SMP && !MAXSMP
	range 2 8 if SMP && X86_32 && !X86_BIGSMP
	range 2 512 if SMP && !MAXSMP
	default "1" if !SMP
	default "4096" if MAXSMP
	default "32" if SMP && (X86_NUMAQ || X86_SUMMIT || X86_BIGSMP || X86_ES7000)
	default "8" if SMP
	---help---
	  This allows you to specify the maximum number of CPUs which this
	  kernel will support.  The maximum supported value is 512 and the
	  minimum value which makes sense is 2.

	  This is purely to save memory - each supported CPU adds
	  approximately eight kilobytes to the kernel image.

config SCHED_SMT
	bool "SMT (Hyperthreading) scheduler support"
	depends on X86_HT
	---help---
	  SMT scheduler support improves the CPU scheduler's decision making
	  when dealing with Intel Pentium 4 chips with HyperThreading at a
	  cost of slightly increased overhead in some places. If unsure say
	  N here.

config SCHED_MC
	def_bool y
	prompt "Multi-core scheduler support"
	depends on X86_HT
	---help---
	  Multi-core scheduler support improves the CPU scheduler's decision
	  making when dealing with multi-core CPU chips at a cost of slightly
	  increased overhead in some places. If unsure say N here.

config IRQ_TIME_ACCOUNTING
	bool "Fine granularity task level IRQ time accounting"
	default n
	---help---
	  Select this option to enable fine granularity task irq time
	  accounting. This is done by reading a timestamp on each
	  transitions between softirq and hardirq state, so there can be a
	  small performance impact.

	  If in doubt, say N here.

source "kernel/Kconfig.preempt"

config X86_UP_APIC
	bool "Local APIC support on uniprocessors"
	depends on X86_32 && !SMP && !X86_32_NON_STANDARD
	---help---
	  A local APIC (Advanced Programmable Interrupt Controller) is an
	  integrated interrupt controller in the CPU. If you have a single-CPU
	  system which has a processor with a local APIC, you can say Y here to
	  enable and use it. If you say Y here even though your machine doesn't
	  have a local APIC, then the kernel will still run with no slowdown at
	  all. The local APIC supports CPU-generated self-interrupts (timer,
	  performance counters), and the NMI watchdog which detects hard
	  lockups.

config X86_UP_IOAPIC
	bool "IO-APIC support on uniprocessors"
	depends on X86_UP_APIC
	---help---
	  An IO-APIC (I/O Advanced Programmable Interrupt Controller) is an
	  SMP-capable replacement for PC-style interrupt controllers. Most
	  SMP systems and many recent uniprocessor systems have one.

	  If you have a single-CPU system with an IO-APIC, you can say Y here
	  to use it. If you say Y here even though your machine doesn't have
	  an IO-APIC, then the kernel will still run with no slowdown at all.

config X86_LOCAL_APIC
	def_bool y
	depends on X86_64 || SMP || X86_32_NON_STANDARD || X86_UP_APIC

config X86_IO_APIC
	def_bool y
	depends on X86_64 || SMP || X86_32_NON_STANDARD || X86_UP_IOAPIC

config X86_VISWS_APIC
	def_bool y
	depends on X86_32 && X86_VISWS

config X86_REROUTE_FOR_BROKEN_BOOT_IRQS
	bool "Reroute for broken boot IRQs"
	depends on X86_IO_APIC
	---help---
	  This option enables a workaround that fixes a source of
	  spurious interrupts. This is recommended when threaded
	  interrupt handling is used on systems where the generation of
	  superfluous "boot interrupts" cannot be disabled.

	  Some chipsets generate a legacy INTx "boot IRQ" when the IRQ
	  entry in the chipset's IO-APIC is masked (as, e.g. the RT
	  kernel does during interrupt handling). On chipsets where this
	  boot IRQ generation cannot be disabled, this workaround keeps
	  the original IRQ line masked so that only the equivalent "boot
	  IRQ" is delivered to the CPUs. The workaround also tells the
	  kernel to set up the IRQ handler on the boot IRQ line. In this
	  way only one interrupt is delivered to the kernel. Otherwise
	  the spurious second interrupt may cause the kernel to bring
	  down (vital) interrupt lines.

	  Only affects "broken" chipsets. Interrupt sharing may be
	  increased on these systems.

config X86_MCE
	bool "Machine Check / overheating reporting"
	---help---
	  Machine Check support allows the processor to notify the
	  kernel if it detects a problem (e.g. overheating, data corruption).
	  The action the kernel takes depends on the severity of the problem,
	  ranging from warning messages to halting the machine.

config X86_MCE_INTEL
	def_bool y
	prompt "Intel MCE features"
	depends on X86_MCE && X86_LOCAL_APIC
	---help---
	   Additional support for intel specific MCE features such as
	   the thermal monitor.

config X86_MCE_AMD
	def_bool y
	prompt "AMD MCE features"
	depends on X86_MCE && X86_LOCAL_APIC
	---help---
	   Additional support for AMD specific MCE features such as
	   the DRAM Error Threshold.

config X86_ANCIENT_MCE
	bool "Support for old Pentium 5 / WinChip machine checks"
	depends on X86_32 && X86_MCE
	---help---
	  Include support for machine check handling on old Pentium 5 or WinChip
	  systems. These typically need to be enabled explicitely on the command
	  line.

config X86_MCE_THRESHOLD
	depends on X86_MCE_AMD || X86_MCE_INTEL
	def_bool y

config X86_MCE_INJECT
	depends on X86_MCE
	tristate "Machine check injector support"
	---help---
	  Provide support for injecting machine checks for testing purposes.
	  If you don't know what a machine check is and you don't do kernel
	  QA it is safe to say n.

config X86_THERMAL_VECTOR
	def_bool y
	depends on X86_MCE_INTEL

config VM86
	bool "Enable VM86 support" if EXPERT
	default y
	depends on X86_32
	---help---
	  This option is required by programs like DOSEMU to run 16-bit legacy
	  code on X86 processors. It also may be needed by software like
	  XFree86 to initialize some video cards via BIOS. Disabling this
	  option saves about 6k.

config TOSHIBA
	tristate "Toshiba Laptop support"
	depends on X86_32
	---help---
	  This adds a driver to safely access the System Management Mode of
	  the CPU on Toshiba portables with a genuine Toshiba BIOS. It does
	  not work on models with a Phoenix BIOS. The System Management Mode
	  is used to set the BIOS and power saving options on Toshiba portables.

	  For information on utilities to make use of this driver see the
	  Toshiba Linux utilities web site at:
	  <http://www.buzzard.org.uk/toshiba/>.

	  Say Y if you intend to run this kernel on a Toshiba portable.
	  Say N otherwise.

config I8K
	tristate "Dell laptop support"
	select HWMON
	---help---
	  This adds a driver to safely access the System Management Mode
	  of the CPU on the Dell Inspiron 8000. The System Management Mode
	  is used to read cpu temperature and cooling fan status and to
	  control the fans on the I8K portables.

	  This driver has been tested only on the Inspiron 8000 but it may
	  also work with other Dell laptops. You can force loading on other
	  models by passing the parameter `force=1' to the module. Use at
	  your own risk.

	  For information on utilities to make use of this driver see the
	  I8K Linux utilities web site at:
	  <http://people.debian.org/~dz/i8k/>

	  Say Y if you intend to run this kernel on a Dell Inspiron 8000.
	  Say N otherwise.

config X86_REBOOTFIXUPS
	bool "Enable X86 board specific fixups for reboot"
	depends on X86_32
	---help---
	  This enables chipset and/or board specific fixups to be done
	  in order to get reboot to work correctly. This is only needed on
	  some combinations of hardware and BIOS. The symptom, for which
	  this config is intended, is when reboot ends with a stalled/hung
	  system.

	  Currently, the only fixup is for the Geode machines using
	  CS5530A and CS5536 chipsets and the RDC R-321x SoC.

	  Say Y if you want to enable the fixup. Currently, it's safe to
	  enable this option even if you don't need it.
	  Say N otherwise.

config MICROCODE
	tristate "/dev/cpu/microcode - microcode support"
	select FW_LOADER
	---help---
	  If you say Y here, you will be able to update the microcode on
	  certain Intel and AMD processors. The Intel support is for the
	  IA32 family, e.g. Pentium Pro, Pentium II, Pentium III,
	  Pentium 4, Xeon etc. The AMD support is for family 0x10 and
	  0x11 processors, e.g. Opteron, Phenom and Turion 64 Ultra.
	  You will obviously need the actual microcode binary data itself
	  which is not shipped with the Linux kernel.

	  This option selects the general module only, you need to select
	  at least one vendor specific module as well.

	  To compile this driver as a module, choose M here: the
	  module will be called microcode.

config MICROCODE_INTEL
	bool "Intel microcode patch loading support"
	depends on MICROCODE
	default MICROCODE
	select FW_LOADER
	---help---
	  This options enables microcode patch loading support for Intel
	  processors.

	  For latest news and information on obtaining all the required
	  Intel ingredients for this driver, check:
	  <http://www.urbanmyth.org/microcode/>.

config MICROCODE_AMD
	bool "AMD microcode patch loading support"
	depends on MICROCODE
	select FW_LOADER
	---help---
	  If you select this option, microcode patch loading support for AMD
	  processors will be enabled.

config MICROCODE_OLD_INTERFACE
	def_bool y
	depends on MICROCODE

config X86_MSR
	tristate "/dev/cpu/*/msr - Model-specific register support"
	---help---
	  This device gives privileged processes access to the x86
	  Model-Specific Registers (MSRs).  It is a character device with
	  major 202 and minors 0 to 31 for /dev/cpu/0/msr to /dev/cpu/31/msr.
	  MSR accesses are directed to a specific CPU on multi-processor
	  systems.

config X86_CPUID
	tristate "/dev/cpu/*/cpuid - CPU information support"
	---help---
	  This device gives processes access to the x86 CPUID instruction to
	  be executed on a specific processor.  It is a character device
	  with major 203 and minors 0 to 31 for /dev/cpu/0/cpuid to
	  /dev/cpu/31/cpuid.

choice
	prompt "High Memory Support"
	default HIGHMEM64G if X86_NUMAQ
	default HIGHMEM4G
	depends on X86_32

config NOHIGHMEM
	bool "off"
	depends on !X86_NUMAQ
	---help---
	  Linux can use up to 64 Gigabytes of physical memory on x86 systems.
	  However, the address space of 32-bit x86 processors is only 4
	  Gigabytes large. That means that, if you have a large amount of
	  physical memory, not all of it can be "permanently mapped" by the
	  kernel. The physical memory that's not permanently mapped is called
	  "high memory".

	  If you are compiling a kernel which will never run on a machine with
	  more than 1 Gigabyte total physical RAM, answer "off" here (default
	  choice and suitable for most users). This will result in a "3GB/1GB"
	  split: 3GB are mapped so that each process sees a 3GB virtual memory
	  space and the remaining part of the 4GB virtual memory space is used
	  by the kernel to permanently map as much physical memory as
	  possible.

	  If the machine has between 1 and 4 Gigabytes physical RAM, then
	  answer "4GB" here.

	  If more than 4 Gigabytes is used then answer "64GB" here. This
	  selection turns Intel PAE (Physical Address Extension) mode on.
	  PAE implements 3-level paging on IA32 processors. PAE is fully
	  supported by Linux, PAE mode is implemented on all recent Intel
	  processors (Pentium Pro and better). NOTE: If you say "64GB" here,
	  then the kernel will not boot on CPUs that don't support PAE!

	  The actual amount of total physical memory will either be
	  auto detected or can be forced by using a kernel command line option
	  such as "mem=256M". (Try "man bootparam" or see the documentation of
	  your boot loader (lilo or loadlin) about how to pass options to the
	  kernel at boot time.)

	  If unsure, say "off".

config HIGHMEM4G
	bool "4GB"
	depends on !X86_NUMAQ
	---help---
	  Select this if you have a 32-bit processor and between 1 and 4
	  gigabytes of physical RAM.

config HIGHMEM64G
	bool "64GB"
	depends on !M386 && !M486
	select X86_PAE
	---help---
	  Select this if you have a 32-bit processor and more than 4
	  gigabytes of physical RAM.

endchoice

choice
	depends on EXPERIMENTAL
	prompt "Memory split" if EXPERT
	default VMSPLIT_3G
	depends on X86_32
	---help---
	  Select the desired split between kernel and user memory.

	  If the address range available to the kernel is less than the
	  physical memory installed, the remaining memory will be available
	  as "high memory". Accessing high memory is a little more costly
	  than low memory, as it needs to be mapped into the kernel first.
	  Note that increasing the kernel address space limits the range
	  available to user programs, making the address space there
	  tighter.  Selecting anything other than the default 3G/1G split
	  will also likely make your kernel incompatible with binary-only
	  kernel modules.

	  If you are not absolutely sure what you are doing, leave this
	  option alone!

	config VMSPLIT_3G
		bool "3G/1G user/kernel split"
	config VMSPLIT_3G_OPT
		depends on !X86_PAE
		bool "3G/1G user/kernel split (for full 1G low memory)"
	config VMSPLIT_2G
		bool "2G/2G user/kernel split"
	config VMSPLIT_2G_OPT
		depends on !X86_PAE
		bool "2G/2G user/kernel split (for full 2G low memory)"
	config VMSPLIT_1G
		bool "1G/3G user/kernel split"
endchoice

config PAGE_OFFSET
	hex
	default 0xB0000000 if VMSPLIT_3G_OPT
	default 0x80000000 if VMSPLIT_2G
	default 0x78000000 if VMSPLIT_2G_OPT
	default 0x40000000 if VMSPLIT_1G
	default 0xC0000000
	depends on X86_32

config HIGHMEM
	def_bool y
	depends on X86_32 && (HIGHMEM64G || HIGHMEM4G)

config X86_PAE
	bool "PAE (Physical Address Extension) Support"
	depends on X86_32 && !HIGHMEM4G
	---help---
	  PAE is required for NX support, and furthermore enables
	  larger swapspace support for non-overcommit purposes. It
	  has the cost of more pagetable lookup overhead, and also
	  consumes more pagetable space per process.

config ARCH_PHYS_ADDR_T_64BIT
	def_bool X86_64 || X86_PAE

config ARCH_DMA_ADDR_T_64BIT
	def_bool X86_64 || HIGHMEM64G

config DIRECT_GBPAGES
	bool "Enable 1GB pages for kernel pagetables" if EXPERT
	default y
	depends on X86_64
	---help---
	  Allow the kernel linear mapping to use 1GB pages on CPUs that
	  support it. This can improve the kernel's performance a tiny bit by
	  reducing TLB pressure. If in doubt, say "Y".

# Common NUMA Features
config NUMA
	bool "Numa Memory Allocation and Scheduler Support"
	depends on SMP
	depends on X86_64 || (X86_32 && HIGHMEM64G && (X86_NUMAQ || X86_BIGSMP || X86_SUMMIT && ACPI) && EXPERIMENTAL)
	default y if (X86_NUMAQ || X86_SUMMIT || X86_BIGSMP)
	---help---
	  Enable NUMA (Non Uniform Memory Access) support.

	  The kernel will try to allocate memory used by a CPU on the
	  local memory controller of the CPU and add some more
	  NUMA awareness to the kernel.

	  For 64-bit this is recommended if the system is Intel Core i7
	  (or later), AMD Opteron, or EM64T NUMA.

	  For 32-bit this is only needed on (rare) 32-bit-only platforms
	  that support NUMA topologies, such as NUMAQ / Summit, or if you
	  boot a 32-bit kernel on a 64-bit NUMA platform.

	  Otherwise, you should say N.

comment "NUMA (Summit) requires SMP, 64GB highmem support, ACPI"
	depends on X86_32 && X86_SUMMIT && (!HIGHMEM64G || !ACPI)

config AMD_NUMA
	def_bool y
	prompt "Old style AMD Opteron NUMA detection"
	depends on X86_64 && NUMA && PCI
	---help---
	  Enable AMD NUMA node topology detection.  You should say Y here if
	  you have a multi processor AMD system. This uses an old method to
	  read the NUMA configuration directly from the builtin Northbridge
	  of Opteron. It is recommended to use X86_64_ACPI_NUMA instead,
	  which also takes priority if both are compiled in.

config X86_64_ACPI_NUMA
	def_bool y
	prompt "ACPI NUMA detection"
	depends on X86_64 && NUMA && ACPI && PCI
	select ACPI_NUMA
	---help---
	  Enable ACPI SRAT based node topology detection.

# Some NUMA nodes have memory ranges that span
# other nodes.  Even though a pfn is valid and
# between a node's start and end pfns, it may not
# reside on that node.  See memmap_init_zone()
# for details.
config NODES_SPAN_OTHER_NODES
	def_bool y
	depends on X86_64_ACPI_NUMA

config NUMA_EMU
	bool "NUMA emulation"
	depends on NUMA
	---help---
	  Enable NUMA emulation. A flat machine will be split
	  into virtual nodes when booted with "numa=fake=N", where N is the
	  number of nodes. This is only useful for debugging.

config NODES_SHIFT
	int "Maximum NUMA Nodes (as a power of 2)" if !MAXSMP
	range 1 10
	default "10" if MAXSMP
	default "6" if X86_64
	default "4" if X86_NUMAQ
	default "3"
	depends on NEED_MULTIPLE_NODES
	---help---
	  Specify the maximum number of NUMA Nodes available on the target
	  system.  Increases memory reserved to accommodate various tables.

config HAVE_ARCH_BOOTMEM
	def_bool y
	depends on X86_32 && NUMA

config HAVE_ARCH_ALLOC_REMAP
	def_bool y
	depends on X86_32 && NUMA

config ARCH_HAVE_MEMORY_PRESENT
	def_bool y
	depends on X86_32 && DISCONTIGMEM

config NEED_NODE_MEMMAP_SIZE
	def_bool y
	depends on X86_32 && (DISCONTIGMEM || SPARSEMEM)

config ARCH_FLATMEM_ENABLE
	def_bool y
	depends on X86_32 && !NUMA

config ARCH_DISCONTIGMEM_ENABLE
	def_bool y
	depends on NUMA && X86_32

config ARCH_DISCONTIGMEM_DEFAULT
	def_bool y
	depends on NUMA && X86_32

config ARCH_SPARSEMEM_ENABLE
	def_bool y
	depends on X86_64 || NUMA || (EXPERIMENTAL && X86_32) || X86_32_NON_STANDARD
	select SPARSEMEM_STATIC if X86_32
	select SPARSEMEM_VMEMMAP_ENABLE if X86_64

config ARCH_SPARSEMEM_DEFAULT
	def_bool y
	depends on X86_64

config ARCH_SELECT_MEMORY_MODEL
	def_bool y
	depends on ARCH_SPARSEMEM_ENABLE

config ARCH_MEMORY_PROBE
	def_bool X86_64
	depends on MEMORY_HOTPLUG

config ARCH_PROC_KCORE_TEXT
	def_bool y
	depends on X86_64 && PROC_KCORE

config ILLEGAL_POINTER_VALUE
       hex
       default 0 if X86_32
       default 0xdead000000000000 if X86_64

source "mm/Kconfig"

config HIGHPTE
	bool "Allocate 3rd-level pagetables from highmem"
	depends on HIGHMEM
	---help---
	  The VM uses one page table entry for each page of physical memory.
	  For systems with a lot of RAM, this can be wasteful of precious
	  low memory.  Setting this option will put user-space page table
	  entries in high memory.

config X86_CHECK_BIOS_CORRUPTION
	bool "Check for low memory corruption"
	---help---
	  Periodically check for memory corruption in low memory, which
	  is suspected to be caused by BIOS.  Even when enabled in the
	  configuration, it is disabled at runtime.  Enable it by
	  setting "memory_corruption_check=1" on the kernel command
	  line.  By default it scans the low 64k of memory every 60
	  seconds; see the memory_corruption_check_size and
	  memory_corruption_check_period parameters in
	  Documentation/kernel-parameters.txt to adjust this.

	  When enabled with the default parameters, this option has
	  almost no overhead, as it reserves a relatively small amount
	  of memory and scans it infrequently.  It both detects corruption
	  and prevents it from affecting the running system.

	  It is, however, intended as a diagnostic tool; if repeatable
	  BIOS-originated corruption always affects the same memory,
	  you can use memmap= to prevent the kernel from using that
	  memory.

config X86_BOOTPARAM_MEMORY_CORRUPTION_CHECK
	bool "Set the default setting of memory_corruption_check"
	depends on X86_CHECK_BIOS_CORRUPTION
	default y
	---help---
	  Set whether the default state of memory_corruption_check is
	  on or off.

config X86_RESERVE_LOW
	int "Amount of low memory, in kilobytes, to reserve for the BIOS"
	default 64
	range 4 640
	---help---
	  Specify the amount of low memory to reserve for the BIOS.

	  The first page contains BIOS data structures that the kernel
	  must not use, so that page must always be reserved.

	  By default we reserve the first 64K of physical RAM, as a
	  number of BIOSes are known to corrupt that memory range
	  during events such as suspend/resume or monitor cable
	  insertion, so it must not be used by the kernel.

	  You can set this to 4 if you are absolutely sure that you
	  trust the BIOS to get all its memory reservations and usages
	  right.  If you know your BIOS have problems beyond the
	  default 64K area, you can set this to 640 to avoid using the
	  entire low memory range.

	  If you have doubts about the BIOS (e.g. suspend/resume does
	  not work or there's kernel crashes after certain hardware
	  hotplug events) then you might want to enable
	  X86_CHECK_BIOS_CORRUPTION=y to allow the kernel to check
	  typical corruption patterns.

	  Leave this to the default value of 64 if you are unsure.

config MATH_EMULATION
	bool
	prompt "Math emulation" if X86_32
	---help---
	  Linux can emulate a math coprocessor (used for floating point
	  operations) if you don't have one. 486DX and Pentium processors have
	  a math coprocessor built in, 486SX and 386 do not, unless you added
	  a 487DX or 387, respectively. (The messages during boot time can
	  give you some hints here ["man dmesg"].) Everyone needs either a
	  coprocessor or this emulation.

	  If you don't have a math coprocessor, you need to say Y here; if you
	  say Y here even though you have a coprocessor, the coprocessor will
	  be used nevertheless. (This behavior can be changed with the kernel
	  command line option "no387", which comes handy if your coprocessor
	  is broken. Try "man bootparam" or see the documentation of your boot
	  loader (lilo or loadlin) about how to pass options to the kernel at
	  boot time.) This means that it is a good idea to say Y here if you
	  intend to use this kernel on different machines.

	  More information about the internals of the Linux math coprocessor
	  emulation can be found in <file:arch/x86/math-emu/README>.

	  If you are not sure, say Y; apart from resulting in a 66 KB bigger
	  kernel, it won't hurt.

config MTRR
	def_bool y
	prompt "MTRR (Memory Type Range Register) support" if EXPERT
	---help---
	  On Intel P6 family processors (Pentium Pro, Pentium II and later)
	  the Memory Type Range Registers (MTRRs) may be used to control
	  processor access to memory ranges. This is most useful if you have
	  a video (VGA) card on a PCI or AGP bus. Enabling write-combining
	  allows bus write transfers to be combined into a larger transfer
	  before bursting over the PCI/AGP bus. This can increase performance
	  of image write operations 2.5 times or more. Saying Y here creates a
	  /proc/mtrr file which may be used to manipulate your processor's
	  MTRRs. Typically the X server should use this.

	  This code has a reasonably generic interface so that similar
	  control registers on other processors can be easily supported
	  as well:

	  The Cyrix 6x86, 6x86MX and M II processors have Address Range
	  Registers (ARRs) which provide a similar functionality to MTRRs. For
	  these, the ARRs are used to emulate the MTRRs.
	  The AMD K6-2 (stepping 8 and above) and K6-3 processors have two
	  MTRRs. The Centaur C6 (WinChip) has 8 MCRs, allowing
	  write-combining. All of these processors are supported by this code
	  and it makes sense to say Y here if you have one of them.

	  Saying Y here also fixes a problem with buggy SMP BIOSes which only
	  set the MTRRs for the boot CPU and not for the secondary CPUs. This
	  can lead to all sorts of problems, so it's good to say Y here.

	  You can safely say Y even if your machine doesn't have MTRRs, you'll
	  just add about 9 KB to your kernel.

	  See <file:Documentation/x86/mtrr.txt> for more information.

config MTRR_SANITIZER
	def_bool y
	prompt "MTRR cleanup support"
	depends on MTRR
	---help---
	  Convert MTRR layout from continuous to discrete, so X drivers can
	  add writeback entries.

	  Can be disabled with disable_mtrr_cleanup on the kernel command line.
	  The largest mtrr entry size for a continuous block can be set with
	  mtrr_chunk_size.

	  If unsure, say Y.

config MTRR_SANITIZER_ENABLE_DEFAULT
	int "MTRR cleanup enable value (0-1)"
	range 0 1
	default "0"
	depends on MTRR_SANITIZER
	---help---
	  Enable mtrr cleanup default value

config MTRR_SANITIZER_SPARE_REG_NR_DEFAULT
	int "MTRR cleanup spare reg num (0-7)"
	range 0 7
	default "1"
	depends on MTRR_SANITIZER
	---help---
	  mtrr cleanup spare entries default, it can be changed via
	  mtrr_spare_reg_nr=N on the kernel command line.

config X86_PAT
	def_bool y
	prompt "x86 PAT support" if EXPERT
	depends on MTRR
	---help---
	  Use PAT attributes to setup page level cache control.

	  PATs are the modern equivalents of MTRRs and are much more
	  flexible than MTRRs.

	  Say N here if you see bootup problems (boot crash, boot hang,
	  spontaneous reboots) or a non-working video driver.

	  If unsure, say Y.

config ARCH_USES_PG_UNCACHED
	def_bool y
	depends on X86_PAT

config ARCH_RANDOM
	def_bool y
	prompt "x86 architectural random number generator" if EXPERT
	---help---
	  Enable the x86 architectural RDRAND instruction
	  (Intel Bull Mountain technology) to generate random numbers.
	  If supported, this is a high bandwidth, cryptographically
	  secure hardware random number generator.

config EFI
	bool "EFI runtime service support"
	depends on ACPI
	---help---
	  This enables the kernel to use EFI runtime services that are
	  available (such as the EFI variable services).

	  This option is only useful on systems that have EFI firmware.
	  In addition, you should use the latest ELILO loader available
	  at <http://elilo.sourceforge.net> in order to take advantage
	  of EFI runtime services. However, even with this option, the
	  resultant kernel should continue to boot on existing non-EFI
	  platforms.

config EFI_STUB
       bool "EFI stub support"
       depends on EFI
       ---help---
          This kernel feature allows a bzImage to be loaded directly
	  by EFI firmware without the use of a bootloader.

config SECCOMP
	def_bool y
	prompt "Enable seccomp to safely compute untrusted bytecode"
	---help---
	  This kernel feature is useful for number crunching applications
	  that may need to compute untrusted bytecode during their
	  execution. By using pipes or other transports made available to
	  the process as file descriptors supporting the read/write
	  syscalls, it's possible to isolate those applications in
	  their own address space using seccomp. Once seccomp is
	  enabled via prctl(PR_SET_SECCOMP), it cannot be disabled
	  and the task is only allowed to execute a few safe syscalls
	  defined by each seccomp mode.

	  If unsure, say Y. Only embedded should say N here.

config CC_STACKPROTECTOR
	bool "Enable -fstack-protector buffer overflow detection (EXPERIMENTAL)"
	---help---
	  This option turns on the -fstack-protector GCC feature. This
	  feature puts, at the beginning of functions, a canary value on
	  the stack just before the return address, and validates
	  the value just before actually returning.  Stack based buffer
	  overflows (that need to overwrite this return address) now also
	  overwrite the canary, which gets detected and the attack is then
	  neutralized via a kernel panic.

	  This feature requires gcc version 4.2 or above, or a distribution
	  gcc with the feature backported. Older versions are automatically
	  detected and for those versions, this configuration option is
	  ignored. (and a warning is printed during bootup)

source kernel/Kconfig.hz

config KEXEC
	bool "kexec system call"
	---help---
	  kexec is a system call that implements the ability to shutdown your
	  current kernel, and to start another kernel.  It is like a reboot
	  but it is independent of the system firmware.   And like a reboot
	  you can start any kernel with it, not just Linux.

	  The name comes from the similarity to the exec system call.

	  It is an ongoing process to be certain the hardware in a machine
	  is properly shutdown, so do not be surprised if this code does not
	  initially work for you.  It may help to enable device hotplugging
	  support.  As of this writing the exact hardware interface is
	  strongly in flux, so no good recommendation can be made.

config CRASH_DUMP
	bool "kernel crash dumps"
	depends on X86_64 || (X86_32 && HIGHMEM)
	---help---
	  Generate crash dump after being started by kexec.
	  This should be normally only set in special crash dump kernels
	  which are loaded in the main kernel with kexec-tools into
	  a specially reserved region and then later executed after
	  a crash by kdump/kexec. The crash dump kernel must be compiled
	  to a memory address not used by the main kernel or BIOS using
	  PHYSICAL_START, or it must be built as a relocatable image
	  (CONFIG_RELOCATABLE=y).
	  For more details see Documentation/kdump/kdump.txt

config KEXEC_JUMP
	bool "kexec jump (EXPERIMENTAL)"
	depends on EXPERIMENTAL
	depends on KEXEC && HIBERNATION
	---help---
	  Jump between original kernel and kexeced kernel and invoke
	  code in physical address mode via KEXEC

config PHYSICAL_START
	hex "Physical address where the kernel is loaded" if (EXPERT || CRASH_DUMP)
	default "0x1000000"
	---help---
	  This gives the physical address where the kernel is loaded.

	  If kernel is a not relocatable (CONFIG_RELOCATABLE=n) then
	  bzImage will decompress itself to above physical address and
	  run from there. Otherwise, bzImage will run from the address where
	  it has been loaded by the boot loader and will ignore above physical
	  address.

	  In normal kdump cases one does not have to set/change this option
	  as now bzImage can be compiled as a completely relocatable image
	  (CONFIG_RELOCATABLE=y) and be used to load and run from a different
	  address. This option is mainly useful for the folks who don't want
	  to use a bzImage for capturing the crash dump and want to use a
	  vmlinux instead. vmlinux is not relocatable hence a kernel needs
	  to be specifically compiled to run from a specific memory area
	  (normally a reserved region) and this option comes handy.

	  So if you are using bzImage for capturing the crash dump,
	  leave the value here unchanged to 0x1000000 and set
	  CONFIG_RELOCATABLE=y.  Otherwise if you plan to use vmlinux
	  for capturing the crash dump change this value to start of
	  the reserved region.  In other words, it can be set based on
	  the "X" value as specified in the "crashkernel=YM@XM"
	  command line boot parameter passed to the panic-ed
	  kernel. Please take a look at Documentation/kdump/kdump.txt
	  for more details about crash dumps.

	  Usage of bzImage for capturing the crash dump is recommended as
	  one does not have to build two kernels. Same kernel can be used
	  as production kernel and capture kernel. Above option should have
	  gone away after relocatable bzImage support is introduced. But it
	  is present because there are users out there who continue to use
	  vmlinux for dump capture. This option should go away down the
	  line.

	  Don't change this unless you know what you are doing.

config RELOCATABLE
	bool "Build a relocatable kernel"
	default y
	---help---
	  This builds a kernel image that retains relocation information
	  so it can be loaded someplace besides the default 1MB.
	  The relocations tend to make the kernel binary about 10% larger,
	  but are discarded at runtime.

	  One use is for the kexec on panic case where the recovery kernel
	  must live at a different physical address than the primary
	  kernel.

	  Note: If CONFIG_RELOCATABLE=y, then the kernel runs from the address
	  it has been loaded at and the compile time physical address
	  (CONFIG_PHYSICAL_START) is ignored.

# Relocation on x86-32 needs some additional build support
config X86_NEED_RELOCS
	def_bool y
	depends on X86_32 && RELOCATABLE

config PHYSICAL_ALIGN
	hex "Alignment value to which kernel should be aligned" if X86_32
	default "0x1000000"
	range 0x2000 0x1000000
	---help---
	  This value puts the alignment restrictions on physical address
	  where kernel is loaded and run from. Kernel is compiled for an
	  address which meets above alignment restriction.

	  If bootloader loads the kernel at a non-aligned address and
	  CONFIG_RELOCATABLE is set, kernel will move itself to nearest
	  address aligned to above value and run from there.

	  If bootloader loads the kernel at a non-aligned address and
	  CONFIG_RELOCATABLE is not set, kernel will ignore the run time
	  load address and decompress itself to the address it has been
	  compiled for and run from there. The address for which kernel is
	  compiled already meets above alignment restrictions. Hence the
	  end result is that kernel runs from a physical address meeting
	  above alignment restrictions.

	  Don't change this unless you know what you are doing.

config HOTPLUG_CPU
	bool "Support for hot-pluggable CPUs"
	depends on SMP && HOTPLUG
	---help---
	  Say Y here to allow turning CPUs off and on. CPUs can be
	  controlled through /sys/devices/system/cpu.
	  ( Note: power management support will enable this option
	    automatically on SMP systems. )
	  Say N if you want to disable CPU hotplug.

config COMPAT_VDSO
	def_bool y
	prompt "Compat VDSO support"
	depends on X86_32 || IA32_EMULATION
	---help---
	  Map the 32-bit VDSO to the predictable old-style address too.

	  Say N here if you are running a sufficiently recent glibc
	  version (2.3.3 or later), to remove the high-mapped
	  VDSO mapping and to exclusively use the randomized VDSO.

	  If unsure, say Y.

config CMDLINE_BOOL
	bool "Built-in kernel command line"
	---help---
	  Allow for specifying boot arguments to the kernel at
	  build time.  On some systems (e.g. embedded ones), it is
	  necessary or convenient to provide some or all of the
	  kernel boot arguments with the kernel itself (that is,
	  to not rely on the boot loader to provide them.)

	  To compile command line arguments into the kernel,
	  set this option to 'Y', then fill in the
	  the boot arguments in CONFIG_CMDLINE.

	  Systems with fully functional boot loaders (i.e. non-embedded)
	  should leave this option set to 'N'.

config CMDLINE
	string "Built-in kernel command string"
	depends on CMDLINE_BOOL
	default ""
	---help---
	  Enter arguments here that should be compiled into the kernel
	  image and used at boot time.  If the boot loader provides a
	  command line at boot time, it is appended to this string to
	  form the full kernel command line, when the system boots.

	  However, you can use the CONFIG_CMDLINE_OVERRIDE option to
	  change this behavior.

	  In most cases, the command line (whether built-in or provided
	  by the boot loader) should specify the device for the root
	  file system.

config CMDLINE_OVERRIDE
	bool "Built-in command line overrides boot loader arguments"
	depends on CMDLINE_BOOL
	---help---
	  Set this option to 'Y' to have the kernel ignore the boot loader
	  command line, and use ONLY the built-in command line.

	  This is used to work around broken boot loaders.  This should
	  be set to 'N' under normal conditions.

endmenu

config ARCH_ENABLE_MEMORY_HOTPLUG
	def_bool y
	depends on X86_64 || (X86_32 && HIGHMEM)

config ARCH_ENABLE_MEMORY_HOTREMOVE
	def_bool y
	depends on MEMORY_HOTPLUG

config USE_PERCPU_NUMA_NODE_ID
	def_bool y
	depends on NUMA

menu "Power management and ACPI options"

config ARCH_HIBERNATION_HEADER
	def_bool y
	depends on X86_64 && HIBERNATION

source "kernel/power/Kconfig"

source "drivers/acpi/Kconfig"

source "drivers/sfi/Kconfig"

config X86_APM_BOOT
	def_bool y
	depends on APM

menuconfig APM
	tristate "APM (Advanced Power Management) BIOS support"
	depends on X86_32 && PM_SLEEP
	---help---
	  APM is a BIOS specification for saving power using several different
	  techniques. This is mostly useful for battery powered laptops with
	  APM compliant BIOSes. If you say Y here, the system time will be
	  reset after a RESUME operation, the /proc/apm device will provide
	  battery status information, and user-space programs will receive
	  notification of APM "events" (e.g. battery status change).

	  If you select "Y" here, you can disable actual use of the APM
	  BIOS by passing the "apm=off" option to the kernel at boot time.

	  Note that the APM support is almost completely disabled for
	  machines with more than one CPU.

	  In order to use APM, you will need supporting software. For location
	  and more information, read <file:Documentation/power/apm-acpi.txt>
	  and the Battery Powered Linux mini-HOWTO, available from
	  <http://www.tldp.org/docs.html#howto>.

	  This driver does not spin down disk drives (see the hdparm(8)
	  manpage ("man 8 hdparm") for that), and it doesn't turn off
	  VESA-compliant "green" monitors.

	  This driver does not support the TI 4000M TravelMate and the ACER
	  486/DX4/75 because they don't have compliant BIOSes. Many "green"
	  desktop machines also don't have compliant BIOSes, and this driver
	  may cause those machines to panic during the boot phase.

	  Generally, if you don't have a battery in your machine, there isn't
	  much point in using this driver and you should say N. If you get
	  random kernel OOPSes or reboots that don't seem to be related to
	  anything, try disabling/enabling this option (or disabling/enabling
	  APM in your BIOS).

	  Some other things you should try when experiencing seemingly random,
	  "weird" problems:

	  1) make sure that you have enough swap space and that it is
	  enabled.
	  2) pass the "no-hlt" option to the kernel
	  3) switch on floating point emulation in the kernel and pass
	  the "no387" option to the kernel
	  4) pass the "floppy=nodma" option to the kernel
	  5) pass the "mem=4M" option to the kernel (thereby disabling
	  all but the first 4 MB of RAM)
	  6) make sure that the CPU is not over clocked.
	  7) read the sig11 FAQ at <http://www.bitwizard.nl/sig11/>
	  8) disable the cache from your BIOS settings
	  9) install a fan for the video card or exchange video RAM
	  10) install a better fan for the CPU
	  11) exchange RAM chips
	  12) exchange the motherboard.

	  To compile this driver as a module, choose M here: the
	  module will be called apm.

if APM

config APM_IGNORE_USER_SUSPEND
	bool "Ignore USER SUSPEND"
	---help---
	  This option will ignore USER SUSPEND requests. On machines with a
	  compliant APM BIOS, you want to say N. However, on the NEC Versa M
	  series notebooks, it is necessary to say Y because of a BIOS bug.

config APM_DO_ENABLE
	bool "Enable PM at boot time"
	---help---
	  Enable APM features at boot time. From page 36 of the APM BIOS
	  specification: "When disabled, the APM BIOS does not automatically
	  power manage devices, enter the Standby State, enter the Suspend
	  State, or take power saving steps in response to CPU Idle calls."
	  This driver will make CPU Idle calls when Linux is idle (unless this
	  feature is turned off -- see "Do CPU IDLE calls", below). This
	  should always save battery power, but more complicated APM features
	  will be dependent on your BIOS implementation. You may need to turn
	  this option off if your computer hangs at boot time when using APM
	  support, or if it beeps continuously instead of suspending. Turn
	  this off if you have a NEC UltraLite Versa 33/C or a Toshiba
	  T400CDT. This is off by default since most machines do fine without
	  this feature.

config APM_CPU_IDLE
	bool "Make CPU Idle calls when idle"
	---help---
	  Enable calls to APM CPU Idle/CPU Busy inside the kernel's idle loop.
	  On some machines, this can activate improved power savings, such as
	  a slowed CPU clock rate, when the machine is idle. These idle calls
	  are made after the idle loop has run for some length of time (e.g.,
	  333 mS). On some machines, this will cause a hang at boot time or
	  whenever the CPU becomes idle. (On machines with more than one CPU,
	  this option does nothing.)

config APM_DISPLAY_BLANK
	bool "Enable console blanking using APM"
	---help---
	  Enable console blanking using the APM. Some laptops can use this to
	  turn off the LCD backlight when the screen blanker of the Linux
	  virtual console blanks the screen. Note that this is only used by
	  the virtual console screen blanker, and won't turn off the backlight
	  when using the X Window system. This also doesn't have anything to
	  do with your VESA-compliant power-saving monitor. Further, this
	  option doesn't work for all laptops -- it might not turn off your
	  backlight at all, or it might print a lot of errors to the console,
	  especially if you are using gpm.

config APM_ALLOW_INTS
	bool "Allow interrupts during APM BIOS calls"
	---help---
	  Normally we disable external interrupts while we are making calls to
	  the APM BIOS as a measure to lessen the effects of a badly behaving
	  BIOS implementation.  The BIOS should reenable interrupts if it
	  needs to.  Unfortunately, some BIOSes do not -- especially those in
	  many of the newer IBM Thinkpads.  If you experience hangs when you
	  suspend, try setting this to Y.  Otherwise, say N.

endif # APM

source "drivers/cpufreq/Kconfig"

source "drivers/cpuidle/Kconfig"

source "drivers/idle/Kconfig"

endmenu


menu "Bus options (PCI etc.)"

config PCI
	bool "PCI support"
	default y
	select ARCH_SUPPORTS_MSI if (X86_LOCAL_APIC && X86_IO_APIC)
	---help---
	  Find out whether you have a PCI motherboard. PCI is the name of a
	  bus system, i.e. the way the CPU talks to the other stuff inside
	  your box. Other bus systems are ISA, EISA, MicroChannel (MCA) or
	  VESA. If you have PCI, say Y, otherwise N.

choice
	prompt "PCI access mode"
	depends on X86_32 && PCI
	default PCI_GOANY
	---help---
	  On PCI systems, the BIOS can be used to detect the PCI devices and
	  determine their configuration. However, some old PCI motherboards
	  have BIOS bugs and may crash if this is done. Also, some embedded
	  PCI-based systems don't have any BIOS at all. Linux can also try to
	  detect the PCI hardware directly without using the BIOS.

	  With this option, you can specify how Linux should detect the
	  PCI devices. If you choose "BIOS", the BIOS will be used,
	  if you choose "Direct", the BIOS won't be used, and if you
	  choose "MMConfig", then PCI Express MMCONFIG will be used.
	  If you choose "Any", the kernel will try MMCONFIG, then the
	  direct access method and falls back to the BIOS if that doesn't
	  work. If unsure, go with the default, which is "Any".

config PCI_GOBIOS
	bool "BIOS"

config PCI_GOMMCONFIG
	bool "MMConfig"

config PCI_GODIRECT
	bool "Direct"

config PCI_GOOLPC
	bool "OLPC XO-1"
	depends on OLPC

config PCI_GOANY
	bool "Any"

endchoice

config PCI_BIOS
	def_bool y
	depends on X86_32 && PCI && (PCI_GOBIOS || PCI_GOANY)

# x86-64 doesn't support PCI BIOS access from long mode so always go direct.
config PCI_DIRECT
	def_bool y
	depends on PCI && (X86_64 || (PCI_GODIRECT || PCI_GOANY || PCI_GOOLPC || PCI_GOMMCONFIG))

config PCI_MMCONFIG
	def_bool y
	depends on X86_32 && PCI && (ACPI || SFI) && (PCI_GOMMCONFIG || PCI_GOANY)

config PCI_OLPC
	def_bool y
	depends on PCI && OLPC && (PCI_GOOLPC || PCI_GOANY)

config PCI_XEN
	def_bool y
	depends on PCI && XEN
	select SWIOTLB_XEN

config PCI_DOMAINS
	def_bool y
	depends on PCI

config PCI_MMCONFIG
	bool "Support mmconfig PCI config space access"
	depends on X86_64 && PCI && ACPI

config PCI_CNB20LE_QUIRK
	bool "Read CNB20LE Host Bridge Windows" if EXPERT
	default n
	depends on PCI && EXPERIMENTAL
	help
	  Read the PCI windows out of the CNB20LE host bridge. This allows
	  PCI hotplug to work on systems with the CNB20LE chipset which do
	  not have ACPI.

	  There's no public spec for this chipset, and this functionality
	  is known to be incomplete.

	  You should say N unless you know you need this.

source "drivers/pci/pcie/Kconfig"

source "drivers/pci/Kconfig"

# x86_64 have no ISA slots, but can have ISA-style DMA.
config ISA_DMA_API
	bool "ISA-style DMA support" if (X86_64 && EXPERT)
	default y
	help
	  Enables ISA-style DMA support for devices requiring such controllers.
	  If unsure, say Y.

if X86_32

config ISA
	bool "ISA support"
	---help---
	  Find out whether you have ISA slots on your motherboard.  ISA is the
	  name of a bus system, i.e. the way the CPU talks to the other stuff
	  inside your box.  Other bus systems are PCI, EISA, MicroChannel
	  (MCA) or VESA.  ISA is an older system, now being displaced by PCI;
	  newer boards don't support it.  If you have ISA, say Y, otherwise N.

config EISA
	bool "EISA support"
	depends on ISA
	---help---
	  The Extended Industry Standard Architecture (EISA) bus was
	  developed as an open alternative to the IBM MicroChannel bus.

	  The EISA bus provided some of the features of the IBM MicroChannel
	  bus while maintaining backward compatibility with cards made for
	  the older ISA bus.  The EISA bus saw limited use between 1988 and
	  1995 when it was made obsolete by the PCI bus.

	  Say Y here if you are building a kernel for an EISA-based machine.

	  Otherwise, say N.

source "drivers/eisa/Kconfig"

config MCA
	bool "MCA support"
	---help---
	  MicroChannel Architecture is found in some IBM PS/2 machines and
	  laptops.  It is a bus system similar to PCI or ISA. See
	  <file:Documentation/mca.txt> (and especially the web page given
	  there) before attempting to build an MCA bus kernel.

source "drivers/mca/Kconfig"

config SCx200
	tristate "NatSemi SCx200 support"
	---help---
	  This provides basic support for National Semiconductor's
	  (now AMD's) Geode processors.  The driver probes for the
	  PCI-IDs of several on-chip devices, so its a good dependency
	  for other scx200_* drivers.

	  If compiled as a module, the driver is named scx200.

config SCx200HR_TIMER
	tristate "NatSemi SCx200 27MHz High-Resolution Timer Support"
	depends on SCx200
	default y
	---help---
	  This driver provides a clocksource built upon the on-chip
	  27MHz high-resolution timer.  Its also a workaround for
	  NSC Geode SC-1100's buggy TSC, which loses time when the
	  processor goes idle (as is done by the scheduler).  The
	  other workaround is idle=poll boot option.

config OLPC
	bool "One Laptop Per Child support"
	depends on !X86_PAE
	select GPIOLIB
	select OF
	select OF_PROMTREE
	select IRQ_DOMAIN
	---help---
	  Add support for detecting the unique features of the OLPC
	  XO hardware.

config OLPC_XO1_PM
	bool "OLPC XO-1 Power Management"
	depends on OLPC && MFD_CS5535 && PM_SLEEP
	select MFD_CORE
	---help---
	  Add support for poweroff and suspend of the OLPC XO-1 laptop.

config OLPC_XO1_RTC
	bool "OLPC XO-1 Real Time Clock"
	depends on OLPC_XO1_PM && RTC_DRV_CMOS
	---help---
	  Add support for the XO-1 real time clock, which can be used as a
	  programmable wakeup source.

config OLPC_XO1_SCI
	bool "OLPC XO-1 SCI extras"
	depends on OLPC && OLPC_XO1_PM
	select POWER_SUPPLY
	select GPIO_CS5535
	select MFD_CORE
	---help---
	  Add support for SCI-based features of the OLPC XO-1 laptop:
	   - EC-driven system wakeups
	   - Power button
	   - Ebook switch
	   - Lid switch
	   - AC adapter status updates
	   - Battery status updates

config OLPC_XO15_SCI
	bool "OLPC XO-1.5 SCI extras"
	depends on OLPC && ACPI
	select POWER_SUPPLY
	---help---
	  Add support for SCI-based features of the OLPC XO-1.5 laptop:
	   - EC-driven system wakeups
	   - AC adapter status updates
	   - Battery status updates

config ALIX
	bool "PCEngines ALIX System Support (LED setup)"
	select GPIOLIB
	---help---
	  This option enables system support for the PCEngines ALIX.
	  At present this just sets up LEDs for GPIO control on
	  ALIX2/3/6 boards.  However, other system specific setup should
	  get added here.

	  Note: You must still enable the drivers for GPIO and LED support
	  (GPIO_CS5535 & LEDS_GPIO) to actually use the LEDs

	  Note: You have to set alix.force=1 for boards with Award BIOS.

config NET5501
	bool "Soekris Engineering net5501 System Support (LEDS, GPIO, etc)"
	select GPIOLIB
	---help---
	  This option enables system support for the Soekris Engineering net5501.

config GEOS
	bool "Traverse Technologies GEOS System Support (LEDS, GPIO, etc)"
	select GPIOLIB
	depends on DMI
	---help---
	  This option enables system support for the Traverse Technologies GEOS.

endif # X86_32

config AMD_NB
	def_bool y
	depends on CPU_SUP_AMD && PCI

source "drivers/pcmcia/Kconfig"

source "drivers/pci/hotplug/Kconfig"

config RAPIDIO
	bool "RapidIO support"
	depends on PCI
	default n
	help
	  If you say Y here, the kernel will include drivers and
	  infrastructure code to support RapidIO interconnect devices.

source "drivers/rapidio/Kconfig"

endmenu


menu "Executable file formats / Emulations"

source "fs/Kconfig.binfmt"

config IA32_EMULATION
	bool "IA32 Emulation"
	depends on X86_64
	select COMPAT_BINFMT_ELF
	---help---
	  Include code to run legacy 32-bit programs under a
	  64-bit kernel. You should likely turn this on, unless you're
	  100% sure that you don't have any 32-bit programs left.

config IA32_AOUT
	tristate "IA32 a.out support"
	depends on IA32_EMULATION
	---help---
	  Support old a.out binaries in the 32bit emulation.

config X86_X32
	bool "x32 ABI for 64-bit mode (EXPERIMENTAL)"
	depends on X86_64 && IA32_EMULATION && EXPERIMENTAL
	---help---
	  Include code to run binaries for the x32 native 32-bit ABI
	  for 64-bit processors.  An x32 process gets access to the
	  full 64-bit register file and wide data path while leaving
	  pointers at 32 bits for smaller memory footprint.

	  You will need a recent binutils (2.22 or later) with
	  elf32_x86_64 support enabled to compile a kernel with this
	  option set.

config COMPAT
	def_bool y
	depends on IA32_EMULATION || X86_X32
	select ARCH_WANT_OLD_COMPAT_IPC

config COMPAT_FOR_U64_ALIGNMENT
	def_bool COMPAT
	depends on X86_64

config SYSVIPC_COMPAT
	def_bool y
	depends on COMPAT && SYSVIPC

config KEYS_COMPAT
	bool
	depends on COMPAT && KEYS
	default y

endmenu


config HAVE_ATOMIC_IOMAP
	def_bool y
	depends on X86_32

config HAVE_TEXT_POKE_SMP
	bool
	select STOP_MACHINE if SMP

source "net/Kconfig"

source "drivers/Kconfig"

source "drivers/firmware/Kconfig"

source "fs/Kconfig"

source "arch/x86/Kconfig.debug"

source "security/Kconfig"

source "crypto/Kconfig"

source "arch/x86/kvm/Kconfig"

source "lib/Kconfig"<|MERGE_RESOLUTION|>--- conflicted
+++ resolved
@@ -81,13 +81,9 @@
 	select CLKEVT_I8253
 	select ARCH_HAVE_NMI_SAFE_CMPXCHG
 	select GENERIC_IOMAP
-<<<<<<< HEAD
 	select DCACHE_WORD_ACCESS
 	select GENERIC_SMP_IDLE_THREAD
-=======
-	select DCACHE_WORD_ACCESS if !DEBUG_PAGEALLOC
 	select HAVE_ARCH_SECCOMP_FILTER
->>>>>>> ff2bb047
 
 config INSTRUCTION_DECODER
 	def_bool (KPROBES || PERF_EVENTS)
