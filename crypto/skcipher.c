// SPDX-License-Identifier: GPL-2.0-or-later
/*
 * Symmetric key cipher operations.
 *
 * Generic encrypt/decrypt wrapper for ciphers, handles operations across
 * multiple page boundaries by using temporary blocks.  In user context,
 * the kernel is given a chance to schedule us once per page.
 *
 * Copyright (c) 2015 Herbert Xu <herbert@gondor.apana.org.au>
 */

#include <crypto/internal/aead.h>
#include <crypto/internal/skcipher.h>
#include <crypto/scatterwalk.h>
#include <linux/bug.h>
#include <linux/cryptouser.h>
#include <linux/compiler.h>
#include <linux/list.h>
#include <linux/module.h>
#include <linux/rtnetlink.h>
#include <linux/seq_file.h>
#include <net/netlink.h>

#include "internal.h"

enum {
	SKCIPHER_WALK_PHYS = 1 << 0,
	SKCIPHER_WALK_SLOW = 1 << 1,
	SKCIPHER_WALK_COPY = 1 << 2,
	SKCIPHER_WALK_DIFF = 1 << 3,
	SKCIPHER_WALK_SLEEP = 1 << 4,
};

struct skcipher_walk_buffer {
	struct list_head entry;
	struct scatter_walk dst;
	unsigned int len;
	u8 *data;
	u8 buffer[];
};

static int skcipher_walk_next(struct skcipher_walk *walk);

static inline void skcipher_unmap(struct scatter_walk *walk, void *vaddr)
{
	if (PageHighMem(scatterwalk_page(walk)))
		kunmap_atomic(vaddr);
}

static inline void *skcipher_map(struct scatter_walk *walk)
{
	struct page *page = scatterwalk_page(walk);

	return (PageHighMem(page) ? kmap_atomic(page) : page_address(page)) +
	       offset_in_page(walk->offset);
}

static inline void skcipher_map_src(struct skcipher_walk *walk)
{
	walk->src.virt.addr = skcipher_map(&walk->in);
}

static inline void skcipher_map_dst(struct skcipher_walk *walk)
{
	walk->dst.virt.addr = skcipher_map(&walk->out);
}

static inline void skcipher_unmap_src(struct skcipher_walk *walk)
{
	skcipher_unmap(&walk->in, walk->src.virt.addr);
}

static inline void skcipher_unmap_dst(struct skcipher_walk *walk)
{
	skcipher_unmap(&walk->out, walk->dst.virt.addr);
}

static inline gfp_t skcipher_walk_gfp(struct skcipher_walk *walk)
{
	return walk->flags & SKCIPHER_WALK_SLEEP ? GFP_KERNEL : GFP_ATOMIC;
}

/* Get a spot of the specified length that does not straddle a page.
 * The caller needs to ensure that there is enough space for this operation.
 */
static inline u8 *skcipher_get_spot(u8 *start, unsigned int len)
{
	u8 *end_page = (u8 *)(((unsigned long)(start + len - 1)) & PAGE_MASK);

	return max(start, end_page);
}

static int skcipher_done_slow(struct skcipher_walk *walk, unsigned int bsize)
{
	u8 *addr;

	addr = (u8 *)ALIGN((unsigned long)walk->buffer, walk->alignmask + 1);
	addr = skcipher_get_spot(addr, bsize);
	scatterwalk_copychunks(addr, &walk->out, bsize,
			       (walk->flags & SKCIPHER_WALK_PHYS) ? 2 : 1);
	return 0;
}

int skcipher_walk_done(struct skcipher_walk *walk, int err)
{
	unsigned int n = walk->nbytes;
	unsigned int nbytes = 0;

	if (!n)
		goto finish;

	if (likely(err >= 0)) {
		n -= err;
		nbytes = walk->total - n;
	}

	if (likely(!(walk->flags & (SKCIPHER_WALK_PHYS |
				    SKCIPHER_WALK_SLOW |
				    SKCIPHER_WALK_COPY |
				    SKCIPHER_WALK_DIFF)))) {
unmap_src:
		skcipher_unmap_src(walk);
	} else if (walk->flags & SKCIPHER_WALK_DIFF) {
		skcipher_unmap_dst(walk);
		goto unmap_src;
	} else if (walk->flags & SKCIPHER_WALK_COPY) {
		skcipher_map_dst(walk);
		memcpy(walk->dst.virt.addr, walk->page, n);
		skcipher_unmap_dst(walk);
	} else if (unlikely(walk->flags & SKCIPHER_WALK_SLOW)) {
		if (err > 0) {
			/*
			 * Didn't process all bytes.  Either the algorithm is
			 * broken, or this was the last step and it turned out
			 * the message wasn't evenly divisible into blocks but
			 * the algorithm requires it.
			 */
			err = -EINVAL;
			nbytes = 0;
		} else
			n = skcipher_done_slow(walk, n);
	}

	if (err > 0)
		err = 0;

	walk->total = nbytes;
	walk->nbytes = 0;

	scatterwalk_advance(&walk->in, n);
	scatterwalk_advance(&walk->out, n);
	scatterwalk_done(&walk->in, 0, nbytes);
	scatterwalk_done(&walk->out, 1, nbytes);

	if (nbytes) {
		crypto_yield(walk->flags & SKCIPHER_WALK_SLEEP ?
			     CRYPTO_TFM_REQ_MAY_SLEEP : 0);
		return skcipher_walk_next(walk);
	}

finish:
	/* Short-circuit for the common/fast path. */
	if (!((unsigned long)walk->buffer | (unsigned long)walk->page))
		goto out;

	if (walk->flags & SKCIPHER_WALK_PHYS)
		goto out;

	if (walk->iv != walk->oiv)
		memcpy(walk->oiv, walk->iv, walk->ivsize);
	if (walk->buffer != walk->page)
		kfree(walk->buffer);
	if (walk->page)
		free_page((unsigned long)walk->page);

out:
	return err;
}
EXPORT_SYMBOL_GPL(skcipher_walk_done);

void skcipher_walk_complete(struct skcipher_walk *walk, int err)
{
	struct skcipher_walk_buffer *p, *tmp;

	list_for_each_entry_safe(p, tmp, &walk->buffers, entry) {
		u8 *data;

		if (err)
			goto done;

		data = p->data;
		if (!data) {
			data = PTR_ALIGN(&p->buffer[0], walk->alignmask + 1);
			data = skcipher_get_spot(data, walk->stride);
		}

		scatterwalk_copychunks(data, &p->dst, p->len, 1);

		if (offset_in_page(p->data) + p->len + walk->stride >
		    PAGE_SIZE)
			free_page((unsigned long)p->data);

done:
		list_del(&p->entry);
		kfree(p);
	}

	if (!err && walk->iv != walk->oiv)
		memcpy(walk->oiv, walk->iv, walk->ivsize);
	if (walk->buffer != walk->page)
		kfree(walk->buffer);
	if (walk->page)
		free_page((unsigned long)walk->page);
}
EXPORT_SYMBOL_GPL(skcipher_walk_complete);

static void skcipher_queue_write(struct skcipher_walk *walk,
				 struct skcipher_walk_buffer *p)
{
	p->dst = walk->out;
	list_add_tail(&p->entry, &walk->buffers);
}

static int skcipher_next_slow(struct skcipher_walk *walk, unsigned int bsize)
{
	bool phys = walk->flags & SKCIPHER_WALK_PHYS;
	unsigned alignmask = walk->alignmask;
	struct skcipher_walk_buffer *p;
	unsigned a;
	unsigned n;
	u8 *buffer;
	void *v;

	if (!phys) {
		if (!walk->buffer)
			walk->buffer = walk->page;
		buffer = walk->buffer;
		if (buffer)
			goto ok;
	}

	/* Start with the minimum alignment of kmalloc. */
	a = crypto_tfm_ctx_alignment() - 1;
	n = bsize;

	if (phys) {
		/* Calculate the minimum alignment of p->buffer. */
		a &= (sizeof(*p) ^ (sizeof(*p) - 1)) >> 1;
		n += sizeof(*p);
	}

	/* Minimum size to align p->buffer by alignmask. */
	n += alignmask & ~a;

	/* Minimum size to ensure p->buffer does not straddle a page. */
	n += (bsize - 1) & ~(alignmask | a);

	v = kzalloc(n, skcipher_walk_gfp(walk));
	if (!v)
		return skcipher_walk_done(walk, -ENOMEM);

	if (phys) {
		p = v;
		p->len = bsize;
		skcipher_queue_write(walk, p);
		buffer = p->buffer;
	} else {
		walk->buffer = v;
		buffer = v;
	}

ok:
	walk->dst.virt.addr = PTR_ALIGN(buffer, alignmask + 1);
	walk->dst.virt.addr = skcipher_get_spot(walk->dst.virt.addr, bsize);
	walk->src.virt.addr = walk->dst.virt.addr;

	scatterwalk_copychunks(walk->src.virt.addr, &walk->in, bsize, 0);

	walk->nbytes = bsize;
	walk->flags |= SKCIPHER_WALK_SLOW;

	return 0;
}

static int skcipher_next_copy(struct skcipher_walk *walk)
{
	struct skcipher_walk_buffer *p;
	u8 *tmp = walk->page;

	skcipher_map_src(walk);
	memcpy(tmp, walk->src.virt.addr, walk->nbytes);
	skcipher_unmap_src(walk);

	walk->src.virt.addr = tmp;
	walk->dst.virt.addr = tmp;

	if (!(walk->flags & SKCIPHER_WALK_PHYS))
		return 0;

	p = kmalloc(sizeof(*p), skcipher_walk_gfp(walk));
	if (!p)
		return -ENOMEM;

	p->data = walk->page;
	p->len = walk->nbytes;
	skcipher_queue_write(walk, p);

	if (offset_in_page(walk->page) + walk->nbytes + walk->stride >
	    PAGE_SIZE)
		walk->page = NULL;
	else
		walk->page += walk->nbytes;

	return 0;
}

static int skcipher_next_fast(struct skcipher_walk *walk)
{
	unsigned long diff;

	walk->src.phys.page = scatterwalk_page(&walk->in);
	walk->src.phys.offset = offset_in_page(walk->in.offset);
	walk->dst.phys.page = scatterwalk_page(&walk->out);
	walk->dst.phys.offset = offset_in_page(walk->out.offset);

	if (walk->flags & SKCIPHER_WALK_PHYS)
		return 0;

	diff = walk->src.phys.offset - walk->dst.phys.offset;
	diff |= walk->src.virt.page - walk->dst.virt.page;

	skcipher_map_src(walk);
	walk->dst.virt.addr = walk->src.virt.addr;

	if (diff) {
		walk->flags |= SKCIPHER_WALK_DIFF;
		skcipher_map_dst(walk);
	}

	return 0;
}

static int skcipher_walk_next(struct skcipher_walk *walk)
{
	unsigned int bsize;
	unsigned int n;
	int err;

	walk->flags &= ~(SKCIPHER_WALK_SLOW | SKCIPHER_WALK_COPY |
			 SKCIPHER_WALK_DIFF);

	n = walk->total;
	bsize = min(walk->stride, max(n, walk->blocksize));
	n = scatterwalk_clamp(&walk->in, n);
	n = scatterwalk_clamp(&walk->out, n);

	if (unlikely(n < bsize)) {
		if (unlikely(walk->total < walk->blocksize))
			return skcipher_walk_done(walk, -EINVAL);

slow_path:
		err = skcipher_next_slow(walk, bsize);
		goto set_phys_lowmem;
	}

	if (unlikely((walk->in.offset | walk->out.offset) & walk->alignmask)) {
		if (!walk->page) {
			gfp_t gfp = skcipher_walk_gfp(walk);

			walk->page = (void *)__get_free_page(gfp);
			if (!walk->page)
				goto slow_path;
		}

		walk->nbytes = min_t(unsigned, n,
				     PAGE_SIZE - offset_in_page(walk->page));
		walk->flags |= SKCIPHER_WALK_COPY;
		err = skcipher_next_copy(walk);
		goto set_phys_lowmem;
	}

	walk->nbytes = n;

	return skcipher_next_fast(walk);

set_phys_lowmem:
	if (!err && (walk->flags & SKCIPHER_WALK_PHYS)) {
		walk->src.phys.page = virt_to_page(walk->src.virt.addr);
		walk->dst.phys.page = virt_to_page(walk->dst.virt.addr);
		walk->src.phys.offset &= PAGE_SIZE - 1;
		walk->dst.phys.offset &= PAGE_SIZE - 1;
	}
	return err;
}

static int skcipher_copy_iv(struct skcipher_walk *walk)
{
	unsigned a = crypto_tfm_ctx_alignment() - 1;
	unsigned alignmask = walk->alignmask;
	unsigned ivsize = walk->ivsize;
	unsigned bs = walk->stride;
	unsigned aligned_bs;
	unsigned size;
	u8 *iv;

	aligned_bs = ALIGN(bs, alignmask + 1);

	/* Minimum size to align buffer by alignmask. */
	size = alignmask & ~a;

	if (walk->flags & SKCIPHER_WALK_PHYS)
		size += ivsize;
	else {
		size += aligned_bs + ivsize;

		/* Minimum size to ensure buffer does not straddle a page. */
		size += (bs - 1) & ~(alignmask | a);
	}

	walk->buffer = kmalloc(size, skcipher_walk_gfp(walk));
	if (!walk->buffer)
		return -ENOMEM;

	iv = PTR_ALIGN(walk->buffer, alignmask + 1);
	iv = skcipher_get_spot(iv, bs) + aligned_bs;

	walk->iv = memcpy(iv, walk->iv, walk->ivsize);
	return 0;
}

static int skcipher_walk_first(struct skcipher_walk *walk)
{
	if (WARN_ON_ONCE(in_irq()))
		return -EDEADLK;

	walk->buffer = NULL;
	if (unlikely(((unsigned long)walk->iv & walk->alignmask))) {
		int err = skcipher_copy_iv(walk);
		if (err)
			return err;
	}

	walk->page = NULL;

	return skcipher_walk_next(walk);
}

static int skcipher_walk_skcipher(struct skcipher_walk *walk,
				  struct skcipher_request *req)
{
	struct crypto_skcipher *tfm = crypto_skcipher_reqtfm(req);

	walk->total = req->cryptlen;
	walk->nbytes = 0;
	walk->iv = req->iv;
	walk->oiv = req->iv;

	if (unlikely(!walk->total))
		return 0;

	scatterwalk_start(&walk->in, req->src);
	scatterwalk_start(&walk->out, req->dst);

	walk->flags &= ~SKCIPHER_WALK_SLEEP;
	walk->flags |= req->base.flags & CRYPTO_TFM_REQ_MAY_SLEEP ?
		       SKCIPHER_WALK_SLEEP : 0;

	walk->blocksize = crypto_skcipher_blocksize(tfm);
	walk->stride = crypto_skcipher_walksize(tfm);
	walk->ivsize = crypto_skcipher_ivsize(tfm);
	walk->alignmask = crypto_skcipher_alignmask(tfm);

	return skcipher_walk_first(walk);
}

int skcipher_walk_virt(struct skcipher_walk *walk,
		       struct skcipher_request *req, bool atomic)
{
	int err;

	might_sleep_if(req->base.flags & CRYPTO_TFM_REQ_MAY_SLEEP);

	walk->flags &= ~SKCIPHER_WALK_PHYS;

	err = skcipher_walk_skcipher(walk, req);

	walk->flags &= atomic ? ~SKCIPHER_WALK_SLEEP : ~0;

	return err;
}
EXPORT_SYMBOL_GPL(skcipher_walk_virt);

void skcipher_walk_atomise(struct skcipher_walk *walk)
{
	walk->flags &= ~SKCIPHER_WALK_SLEEP;
}
EXPORT_SYMBOL_GPL(skcipher_walk_atomise);

int skcipher_walk_async(struct skcipher_walk *walk,
			struct skcipher_request *req)
{
	walk->flags |= SKCIPHER_WALK_PHYS;

	INIT_LIST_HEAD(&walk->buffers);

	return skcipher_walk_skcipher(walk, req);
}
EXPORT_SYMBOL_GPL(skcipher_walk_async);

static int skcipher_walk_aead_common(struct skcipher_walk *walk,
				     struct aead_request *req, bool atomic)
{
	struct crypto_aead *tfm = crypto_aead_reqtfm(req);
	int err;

	walk->nbytes = 0;
	walk->iv = req->iv;
	walk->oiv = req->iv;

	if (unlikely(!walk->total))
		return 0;

	walk->flags &= ~SKCIPHER_WALK_PHYS;

	scatterwalk_start(&walk->in, req->src);
	scatterwalk_start(&walk->out, req->dst);

	scatterwalk_copychunks(NULL, &walk->in, req->assoclen, 2);
	scatterwalk_copychunks(NULL, &walk->out, req->assoclen, 2);

	scatterwalk_done(&walk->in, 0, walk->total);
	scatterwalk_done(&walk->out, 0, walk->total);

	if (req->base.flags & CRYPTO_TFM_REQ_MAY_SLEEP)
		walk->flags |= SKCIPHER_WALK_SLEEP;
	else
		walk->flags &= ~SKCIPHER_WALK_SLEEP;

	walk->blocksize = crypto_aead_blocksize(tfm);
	walk->stride = crypto_aead_chunksize(tfm);
	walk->ivsize = crypto_aead_ivsize(tfm);
	walk->alignmask = crypto_aead_alignmask(tfm);

	err = skcipher_walk_first(walk);

	if (atomic)
		walk->flags &= ~SKCIPHER_WALK_SLEEP;

	return err;
}

int skcipher_walk_aead_encrypt(struct skcipher_walk *walk,
			       struct aead_request *req, bool atomic)
{
	walk->total = req->cryptlen;

	return skcipher_walk_aead_common(walk, req, atomic);
}
EXPORT_SYMBOL_GPL(skcipher_walk_aead_encrypt);

int skcipher_walk_aead_decrypt(struct skcipher_walk *walk,
			       struct aead_request *req, bool atomic)
{
	struct crypto_aead *tfm = crypto_aead_reqtfm(req);

	walk->total = req->cryptlen - crypto_aead_authsize(tfm);

	return skcipher_walk_aead_common(walk, req, atomic);
}
EXPORT_SYMBOL_GPL(skcipher_walk_aead_decrypt);

static void skcipher_set_needkey(struct crypto_skcipher *tfm)
{
	if (crypto_skcipher_max_keysize(tfm) != 0)
		crypto_skcipher_set_flags(tfm, CRYPTO_TFM_NEED_KEY);
}

<<<<<<< HEAD
static int skcipher_setkey_blkcipher(struct crypto_skcipher *tfm,
				     const u8 *key, unsigned int keylen)
{
	struct crypto_blkcipher **ctx = crypto_skcipher_ctx(tfm);
	struct crypto_blkcipher *blkcipher = *ctx;
	int err;

	crypto_blkcipher_clear_flags(blkcipher, ~0);
	crypto_blkcipher_set_flags(blkcipher, crypto_skcipher_get_flags(tfm) &
					      CRYPTO_TFM_REQ_MASK);
	err = crypto_blkcipher_setkey(blkcipher, key, keylen);
	crypto_skcipher_set_flags(tfm, crypto_blkcipher_get_flags(blkcipher) &
				       CRYPTO_TFM_RES_MASK);
	if (unlikely(err)) {
		skcipher_set_needkey(tfm);
		return err;
	}

	crypto_skcipher_clear_flags(tfm, CRYPTO_TFM_NEED_KEY);
	return 0;
}

static int skcipher_setkeytype_blkcipher(struct crypto_skcipher *tfm,
					 const u8 *key, unsigned int keylen)
{
	struct crypto_blkcipher **ctx = crypto_skcipher_ctx(tfm);
	struct crypto_blkcipher *blkcipher = *ctx;
	int err;

	crypto_blkcipher_clear_flags(blkcipher, ~0);
	crypto_blkcipher_set_flags(blkcipher, crypto_skcipher_get_flags(tfm) &
			CRYPTO_TFM_REQ_MASK);
	err = crypto_blkcipher_setkeytype(blkcipher, key, keylen);
	crypto_skcipher_set_flags(tfm, crypto_blkcipher_get_flags(blkcipher) &
			CRYPTO_TFM_RES_MASK);

	return err;
}

static int skcipher_crypt_blkcipher(struct skcipher_request *req,
				    int (*crypt)(struct blkcipher_desc *,
						 struct scatterlist *,
						 struct scatterlist *,
						 unsigned int))
{
	struct crypto_skcipher *tfm = crypto_skcipher_reqtfm(req);
	struct crypto_blkcipher **ctx = crypto_skcipher_ctx(tfm);
	struct blkcipher_desc desc = {
		.tfm = *ctx,
		.info = req->iv,
		.flags = req->base.flags,
	};


	return crypt(&desc, req->dst, req->src, req->cryptlen);
}

static int skcipher_encrypt_blkcipher(struct skcipher_request *req)
{
	struct crypto_skcipher *skcipher = crypto_skcipher_reqtfm(req);
	struct crypto_tfm *tfm = crypto_skcipher_tfm(skcipher);
	struct blkcipher_alg *alg = &tfm->__crt_alg->cra_blkcipher;

	return skcipher_crypt_blkcipher(req, alg->encrypt);
}

static int skcipher_decrypt_blkcipher(struct skcipher_request *req)
{
	struct crypto_skcipher *skcipher = crypto_skcipher_reqtfm(req);
	struct crypto_tfm *tfm = crypto_skcipher_tfm(skcipher);
	struct blkcipher_alg *alg = &tfm->__crt_alg->cra_blkcipher;

	return skcipher_crypt_blkcipher(req, alg->decrypt);
}

static void crypto_exit_skcipher_ops_blkcipher(struct crypto_tfm *tfm)
{
	struct crypto_blkcipher **ctx = crypto_tfm_ctx(tfm);

	crypto_free_blkcipher(*ctx);
}

static int crypto_init_skcipher_ops_blkcipher(struct crypto_tfm *tfm)
{
	struct crypto_alg *calg = tfm->__crt_alg;
	struct crypto_skcipher *skcipher = __crypto_skcipher_cast(tfm);
	struct crypto_blkcipher **ctx = crypto_tfm_ctx(tfm);
	struct crypto_blkcipher *blkcipher;
	struct crypto_tfm *btfm;

	if (!crypto_mod_get(calg))
		return -EAGAIN;

	btfm = __crypto_alloc_tfm(calg, CRYPTO_ALG_TYPE_BLKCIPHER,
					CRYPTO_ALG_TYPE_MASK);
	if (IS_ERR(btfm)) {
		crypto_mod_put(calg);
		return PTR_ERR(btfm);
	}

	blkcipher = __crypto_blkcipher_cast(btfm);
	*ctx = blkcipher;
	tfm->exit = crypto_exit_skcipher_ops_blkcipher;

	skcipher->setkey = skcipher_setkey_blkcipher;
	skcipher->setkeytype = skcipher_setkeytype_blkcipher;
	skcipher->encrypt = skcipher_encrypt_blkcipher;
	skcipher->decrypt = skcipher_decrypt_blkcipher;

	skcipher->ivsize = crypto_blkcipher_ivsize(blkcipher);
	skcipher->keysize = calg->cra_blkcipher.max_keysize;

	skcipher_set_needkey(skcipher);

	return 0;
}

static int skcipher_setkey_ablkcipher(struct crypto_skcipher *tfm,
				      const u8 *key, unsigned int keylen)
{
	struct crypto_ablkcipher **ctx = crypto_skcipher_ctx(tfm);
	struct crypto_ablkcipher *ablkcipher = *ctx;
	int err;

	crypto_ablkcipher_clear_flags(ablkcipher, ~0);
	crypto_ablkcipher_set_flags(ablkcipher,
				    crypto_skcipher_get_flags(tfm) &
				    CRYPTO_TFM_REQ_MASK);
	err = crypto_ablkcipher_setkey(ablkcipher, key, keylen);
	crypto_skcipher_set_flags(tfm,
				  crypto_ablkcipher_get_flags(ablkcipher) &
				  CRYPTO_TFM_RES_MASK);
	if (unlikely(err)) {
		skcipher_set_needkey(tfm);
		return err;
	}

	crypto_skcipher_clear_flags(tfm, CRYPTO_TFM_NEED_KEY);
	return 0;
}

static int skcipher_crypt_ablkcipher(struct skcipher_request *req,
				     int (*crypt)(struct ablkcipher_request *))
{
	struct crypto_skcipher *tfm = crypto_skcipher_reqtfm(req);
	struct crypto_ablkcipher **ctx = crypto_skcipher_ctx(tfm);
	struct ablkcipher_request *subreq = skcipher_request_ctx(req);

	ablkcipher_request_set_tfm(subreq, *ctx);
	ablkcipher_request_set_callback(subreq, skcipher_request_flags(req),
					req->base.complete, req->base.data);
	ablkcipher_request_set_crypt(subreq, req->src, req->dst, req->cryptlen,
				     req->iv);

	return crypt(subreq);
}

static int skcipher_encrypt_ablkcipher(struct skcipher_request *req)
{
	struct crypto_skcipher *skcipher = crypto_skcipher_reqtfm(req);
	struct crypto_tfm *tfm = crypto_skcipher_tfm(skcipher);
	struct ablkcipher_alg *alg = &tfm->__crt_alg->cra_ablkcipher;

	return skcipher_crypt_ablkcipher(req, alg->encrypt);
}

static int skcipher_decrypt_ablkcipher(struct skcipher_request *req)
{
	struct crypto_skcipher *skcipher = crypto_skcipher_reqtfm(req);
	struct crypto_tfm *tfm = crypto_skcipher_tfm(skcipher);
	struct ablkcipher_alg *alg = &tfm->__crt_alg->cra_ablkcipher;

	return skcipher_crypt_ablkcipher(req, alg->decrypt);
}

static void crypto_exit_skcipher_ops_ablkcipher(struct crypto_tfm *tfm)
{
	struct crypto_ablkcipher **ctx = crypto_tfm_ctx(tfm);

	crypto_free_ablkcipher(*ctx);
}

static int crypto_init_skcipher_ops_ablkcipher(struct crypto_tfm *tfm)
{
	struct crypto_alg *calg = tfm->__crt_alg;
	struct crypto_skcipher *skcipher = __crypto_skcipher_cast(tfm);
	struct crypto_ablkcipher **ctx = crypto_tfm_ctx(tfm);
	struct crypto_ablkcipher *ablkcipher;
	struct crypto_tfm *abtfm;

	if (!crypto_mod_get(calg))
		return -EAGAIN;

	abtfm = __crypto_alloc_tfm(calg, 0, 0);
	if (IS_ERR(abtfm)) {
		crypto_mod_put(calg);
		return PTR_ERR(abtfm);
	}

	ablkcipher = __crypto_ablkcipher_cast(abtfm);
	*ctx = ablkcipher;
	tfm->exit = crypto_exit_skcipher_ops_ablkcipher;

	skcipher->setkey = skcipher_setkey_ablkcipher;
	skcipher->encrypt = skcipher_encrypt_ablkcipher;
	skcipher->decrypt = skcipher_decrypt_ablkcipher;

	skcipher->ivsize = crypto_ablkcipher_ivsize(ablkcipher);
	skcipher->reqsize = crypto_ablkcipher_reqsize(ablkcipher) +
			    sizeof(struct ablkcipher_request);
	skcipher->keysize = calg->cra_ablkcipher.max_keysize;

	skcipher_set_needkey(skcipher);

	return 0;
}

=======
>>>>>>> a4adc2c2
static int skcipher_setkey_unaligned(struct crypto_skcipher *tfm,
				     const u8 *key, unsigned int keylen)
{
	unsigned long alignmask = crypto_skcipher_alignmask(tfm);
	struct skcipher_alg *cipher = crypto_skcipher_alg(tfm);
	u8 *buffer, *alignbuffer;
	unsigned long absize;
	int ret;

	absize = keylen + alignmask;
	buffer = kmalloc(absize, GFP_ATOMIC);
	if (!buffer)
		return -ENOMEM;

	alignbuffer = (u8 *)ALIGN((unsigned long)buffer, alignmask + 1);
	memcpy(alignbuffer, key, keylen);
	ret = cipher->setkey(tfm, alignbuffer, keylen);
	kfree_sensitive(buffer);
	return ret;
}

int crypto_skcipher_setkey(struct crypto_skcipher *tfm, const u8 *key,
			   unsigned int keylen)
{
	struct skcipher_alg *cipher = crypto_skcipher_alg(tfm);
	unsigned long alignmask = crypto_skcipher_alignmask(tfm);
	int err;

	if (keylen < cipher->min_keysize || keylen > cipher->max_keysize)
		return -EINVAL;

	if ((unsigned long)key & alignmask)
		err = skcipher_setkey_unaligned(tfm, key, keylen);
	else
		err = cipher->setkey(tfm, key, keylen);

	if (unlikely(err)) {
		skcipher_set_needkey(tfm);
		return err;
	}

	crypto_skcipher_clear_flags(tfm, CRYPTO_TFM_NEED_KEY);
	return 0;
}
EXPORT_SYMBOL_GPL(crypto_skcipher_setkey);

int crypto_skcipher_encrypt(struct skcipher_request *req)
{
	struct crypto_skcipher *tfm = crypto_skcipher_reqtfm(req);
	struct crypto_alg *alg = tfm->base.__crt_alg;
	unsigned int cryptlen = req->cryptlen;
	int ret;

	crypto_stats_get(alg);
	if (crypto_skcipher_get_flags(tfm) & CRYPTO_TFM_NEED_KEY)
		ret = -ENOKEY;
	else
		ret = crypto_skcipher_alg(tfm)->encrypt(req);
	crypto_stats_skcipher_encrypt(cryptlen, ret, alg);
	return ret;
}
EXPORT_SYMBOL_GPL(crypto_skcipher_encrypt);

int crypto_skcipher_decrypt(struct skcipher_request *req)
{
	struct crypto_skcipher *tfm = crypto_skcipher_reqtfm(req);
	struct crypto_alg *alg = tfm->base.__crt_alg;
	unsigned int cryptlen = req->cryptlen;
	int ret;

	crypto_stats_get(alg);
	if (crypto_skcipher_get_flags(tfm) & CRYPTO_TFM_NEED_KEY)
		ret = -ENOKEY;
	else
		ret = crypto_skcipher_alg(tfm)->decrypt(req);
	crypto_stats_skcipher_decrypt(cryptlen, ret, alg);
	return ret;
}
EXPORT_SYMBOL_GPL(crypto_skcipher_decrypt);

static void crypto_skcipher_exit_tfm(struct crypto_tfm *tfm)
{
	struct crypto_skcipher *skcipher = __crypto_skcipher_cast(tfm);
	struct skcipher_alg *alg = crypto_skcipher_alg(skcipher);

	alg->exit(skcipher);
}

static int crypto_skcipher_init_tfm(struct crypto_tfm *tfm)
{
	struct crypto_skcipher *skcipher = __crypto_skcipher_cast(tfm);
	struct skcipher_alg *alg = crypto_skcipher_alg(skcipher);

	skcipher_set_needkey(skcipher);

	if (alg->exit)
		skcipher->base.exit = crypto_skcipher_exit_tfm;

	if (alg->init)
		return alg->init(skcipher);

	return 0;
}

static void crypto_skcipher_free_instance(struct crypto_instance *inst)
{
	struct skcipher_instance *skcipher =
		container_of(inst, struct skcipher_instance, s.base);

	skcipher->free(skcipher);
}

static void crypto_skcipher_show(struct seq_file *m, struct crypto_alg *alg)
	__maybe_unused;
static void crypto_skcipher_show(struct seq_file *m, struct crypto_alg *alg)
{
	struct skcipher_alg *skcipher = container_of(alg, struct skcipher_alg,
						     base);

	seq_printf(m, "type         : skcipher\n");
	seq_printf(m, "async        : %s\n",
		   alg->cra_flags & CRYPTO_ALG_ASYNC ?  "yes" : "no");
	seq_printf(m, "blocksize    : %u\n", alg->cra_blocksize);
	seq_printf(m, "min keysize  : %u\n", skcipher->min_keysize);
	seq_printf(m, "max keysize  : %u\n", skcipher->max_keysize);
	seq_printf(m, "ivsize       : %u\n", skcipher->ivsize);
	seq_printf(m, "chunksize    : %u\n", skcipher->chunksize);
	seq_printf(m, "walksize     : %u\n", skcipher->walksize);
}

#ifdef CONFIG_NET
static int crypto_skcipher_report(struct sk_buff *skb, struct crypto_alg *alg)
{
	struct crypto_report_blkcipher rblkcipher;
	struct skcipher_alg *skcipher = container_of(alg, struct skcipher_alg,
						     base);

	memset(&rblkcipher, 0, sizeof(rblkcipher));

	strscpy(rblkcipher.type, "skcipher", sizeof(rblkcipher.type));
	strscpy(rblkcipher.geniv, "<none>", sizeof(rblkcipher.geniv));

	rblkcipher.blocksize = alg->cra_blocksize;
	rblkcipher.min_keysize = skcipher->min_keysize;
	rblkcipher.max_keysize = skcipher->max_keysize;
	rblkcipher.ivsize = skcipher->ivsize;

	return nla_put(skb, CRYPTOCFGA_REPORT_BLKCIPHER,
		       sizeof(rblkcipher), &rblkcipher);
}
#else
static int crypto_skcipher_report(struct sk_buff *skb, struct crypto_alg *alg)
{
	return -ENOSYS;
}
#endif

static const struct crypto_type crypto_skcipher_type = {
	.extsize = crypto_alg_extsize,
	.init_tfm = crypto_skcipher_init_tfm,
	.free = crypto_skcipher_free_instance,
#ifdef CONFIG_PROC_FS
	.show = crypto_skcipher_show,
#endif
	.report = crypto_skcipher_report,
	.maskclear = ~CRYPTO_ALG_TYPE_MASK,
	.maskset = CRYPTO_ALG_TYPE_MASK,
	.type = CRYPTO_ALG_TYPE_SKCIPHER,
	.tfmsize = offsetof(struct crypto_skcipher, base),
};

int crypto_grab_skcipher(struct crypto_skcipher_spawn *spawn,
			 struct crypto_instance *inst,
			 const char *name, u32 type, u32 mask)
{
	spawn->base.frontend = &crypto_skcipher_type;
	return crypto_grab_spawn(&spawn->base, inst, name, type, mask);
}
EXPORT_SYMBOL_GPL(crypto_grab_skcipher);

struct crypto_skcipher *crypto_alloc_skcipher(const char *alg_name,
					      u32 type, u32 mask)
{
	return crypto_alloc_tfm(alg_name, &crypto_skcipher_type, type, mask);
}
EXPORT_SYMBOL_GPL(crypto_alloc_skcipher);

struct crypto_sync_skcipher *crypto_alloc_sync_skcipher(
				const char *alg_name, u32 type, u32 mask)
{
	struct crypto_skcipher *tfm;

	/* Only sync algorithms allowed. */
	mask |= CRYPTO_ALG_ASYNC;

	tfm = crypto_alloc_tfm(alg_name, &crypto_skcipher_type, type, mask);

	/*
	 * Make sure we do not allocate something that might get used with
	 * an on-stack request: check the request size.
	 */
	if (!IS_ERR(tfm) && WARN_ON(crypto_skcipher_reqsize(tfm) >
				    MAX_SYNC_SKCIPHER_REQSIZE)) {
		crypto_free_skcipher(tfm);
		return ERR_PTR(-EINVAL);
	}

	return (struct crypto_sync_skcipher *)tfm;
}
EXPORT_SYMBOL_GPL(crypto_alloc_sync_skcipher);

int crypto_has_skcipher(const char *alg_name, u32 type, u32 mask)
{
	return crypto_type_has_alg(alg_name, &crypto_skcipher_type, type, mask);
}
EXPORT_SYMBOL_GPL(crypto_has_skcipher);

static int skcipher_prepare_alg(struct skcipher_alg *alg)
{
	struct crypto_alg *base = &alg->base;

	if (alg->ivsize > PAGE_SIZE / 8 || alg->chunksize > PAGE_SIZE / 8 ||
	    alg->walksize > PAGE_SIZE / 8)
		return -EINVAL;

	if (!alg->chunksize)
		alg->chunksize = base->cra_blocksize;
	if (!alg->walksize)
		alg->walksize = alg->chunksize;

	base->cra_type = &crypto_skcipher_type;
	base->cra_flags &= ~CRYPTO_ALG_TYPE_MASK;
	base->cra_flags |= CRYPTO_ALG_TYPE_SKCIPHER;

	return 0;
}

int crypto_register_skcipher(struct skcipher_alg *alg)
{
	struct crypto_alg *base = &alg->base;
	int err;

	err = skcipher_prepare_alg(alg);
	if (err)
		return err;

	return crypto_register_alg(base);
}
EXPORT_SYMBOL_GPL(crypto_register_skcipher);

void crypto_unregister_skcipher(struct skcipher_alg *alg)
{
	crypto_unregister_alg(&alg->base);
}
EXPORT_SYMBOL_GPL(crypto_unregister_skcipher);

int crypto_register_skciphers(struct skcipher_alg *algs, int count)
{
	int i, ret;

	for (i = 0; i < count; i++) {
		ret = crypto_register_skcipher(&algs[i]);
		if (ret)
			goto err;
	}

	return 0;

err:
	for (--i; i >= 0; --i)
		crypto_unregister_skcipher(&algs[i]);

	return ret;
}
EXPORT_SYMBOL_GPL(crypto_register_skciphers);

void crypto_unregister_skciphers(struct skcipher_alg *algs, int count)
{
	int i;

	for (i = count - 1; i >= 0; --i)
		crypto_unregister_skcipher(&algs[i]);
}
EXPORT_SYMBOL_GPL(crypto_unregister_skciphers);

int skcipher_register_instance(struct crypto_template *tmpl,
			   struct skcipher_instance *inst)
{
	int err;

	if (WARN_ON(!inst->free))
		return -EINVAL;

	err = skcipher_prepare_alg(&inst->alg);
	if (err)
		return err;

	return crypto_register_instance(tmpl, skcipher_crypto_instance(inst));
}
EXPORT_SYMBOL_GPL(skcipher_register_instance);

static int skcipher_setkey_simple(struct crypto_skcipher *tfm, const u8 *key,
				  unsigned int keylen)
{
	struct crypto_cipher *cipher = skcipher_cipher_simple(tfm);

	crypto_cipher_clear_flags(cipher, CRYPTO_TFM_REQ_MASK);
	crypto_cipher_set_flags(cipher, crypto_skcipher_get_flags(tfm) &
				CRYPTO_TFM_REQ_MASK);
	return crypto_cipher_setkey(cipher, key, keylen);
}

static int skcipher_init_tfm_simple(struct crypto_skcipher *tfm)
{
	struct skcipher_instance *inst = skcipher_alg_instance(tfm);
	struct crypto_cipher_spawn *spawn = skcipher_instance_ctx(inst);
	struct skcipher_ctx_simple *ctx = crypto_skcipher_ctx(tfm);
	struct crypto_cipher *cipher;

	cipher = crypto_spawn_cipher(spawn);
	if (IS_ERR(cipher))
		return PTR_ERR(cipher);

	ctx->cipher = cipher;
	return 0;
}

static void skcipher_exit_tfm_simple(struct crypto_skcipher *tfm)
{
	struct skcipher_ctx_simple *ctx = crypto_skcipher_ctx(tfm);

	crypto_free_cipher(ctx->cipher);
}

static void skcipher_free_instance_simple(struct skcipher_instance *inst)
{
	crypto_drop_cipher(skcipher_instance_ctx(inst));
	kfree(inst);
}

/**
 * skcipher_alloc_instance_simple - allocate instance of simple block cipher mode
 *
 * Allocate an skcipher_instance for a simple block cipher mode of operation,
 * e.g. cbc or ecb.  The instance context will have just a single crypto_spawn,
 * that for the underlying cipher.  The {min,max}_keysize, ivsize, blocksize,
 * alignmask, and priority are set from the underlying cipher but can be
 * overridden if needed.  The tfm context defaults to skcipher_ctx_simple, and
 * default ->setkey(), ->init(), and ->exit() methods are installed.
 *
 * @tmpl: the template being instantiated
 * @tb: the template parameters
 *
 * Return: a pointer to the new instance, or an ERR_PTR().  The caller still
 *	   needs to register the instance.
 */
struct skcipher_instance *skcipher_alloc_instance_simple(
	struct crypto_template *tmpl, struct rtattr **tb)
{
	u32 mask;
	struct skcipher_instance *inst;
	struct crypto_cipher_spawn *spawn;
	struct crypto_alg *cipher_alg;
	int err;

	err = crypto_check_attr_type(tb, CRYPTO_ALG_TYPE_SKCIPHER, &mask);
	if (err)
		return ERR_PTR(err);

	inst = kzalloc(sizeof(*inst) + sizeof(*spawn), GFP_KERNEL);
	if (!inst)
		return ERR_PTR(-ENOMEM);
	spawn = skcipher_instance_ctx(inst);

	err = crypto_grab_cipher(spawn, skcipher_crypto_instance(inst),
				 crypto_attr_alg_name(tb[1]), 0, mask);
	if (err)
		goto err_free_inst;
	cipher_alg = crypto_spawn_cipher_alg(spawn);

	err = crypto_inst_setname(skcipher_crypto_instance(inst), tmpl->name,
				  cipher_alg);
	if (err)
		goto err_free_inst;

	inst->free = skcipher_free_instance_simple;

	/* Default algorithm properties, can be overridden */
	inst->alg.base.cra_blocksize = cipher_alg->cra_blocksize;
	inst->alg.base.cra_alignmask = cipher_alg->cra_alignmask;
	inst->alg.base.cra_priority = cipher_alg->cra_priority;
	inst->alg.min_keysize = cipher_alg->cra_cipher.cia_min_keysize;
	inst->alg.max_keysize = cipher_alg->cra_cipher.cia_max_keysize;
	inst->alg.ivsize = cipher_alg->cra_blocksize;

	/* Use skcipher_ctx_simple by default, can be overridden */
	inst->alg.base.cra_ctxsize = sizeof(struct skcipher_ctx_simple);
	inst->alg.setkey = skcipher_setkey_simple;
	inst->alg.init = skcipher_init_tfm_simple;
	inst->alg.exit = skcipher_exit_tfm_simple;

	return inst;

err_free_inst:
	skcipher_free_instance_simple(inst);
	return ERR_PTR(err);
}
EXPORT_SYMBOL_GPL(skcipher_alloc_instance_simple);

MODULE_LICENSE("GPL");
MODULE_DESCRIPTION("Symmetric key cipher type");<|MERGE_RESOLUTION|>--- conflicted
+++ resolved
@@ -575,226 +575,6 @@
 		crypto_skcipher_set_flags(tfm, CRYPTO_TFM_NEED_KEY);
 }
 
-<<<<<<< HEAD
-static int skcipher_setkey_blkcipher(struct crypto_skcipher *tfm,
-				     const u8 *key, unsigned int keylen)
-{
-	struct crypto_blkcipher **ctx = crypto_skcipher_ctx(tfm);
-	struct crypto_blkcipher *blkcipher = *ctx;
-	int err;
-
-	crypto_blkcipher_clear_flags(blkcipher, ~0);
-	crypto_blkcipher_set_flags(blkcipher, crypto_skcipher_get_flags(tfm) &
-					      CRYPTO_TFM_REQ_MASK);
-	err = crypto_blkcipher_setkey(blkcipher, key, keylen);
-	crypto_skcipher_set_flags(tfm, crypto_blkcipher_get_flags(blkcipher) &
-				       CRYPTO_TFM_RES_MASK);
-	if (unlikely(err)) {
-		skcipher_set_needkey(tfm);
-		return err;
-	}
-
-	crypto_skcipher_clear_flags(tfm, CRYPTO_TFM_NEED_KEY);
-	return 0;
-}
-
-static int skcipher_setkeytype_blkcipher(struct crypto_skcipher *tfm,
-					 const u8 *key, unsigned int keylen)
-{
-	struct crypto_blkcipher **ctx = crypto_skcipher_ctx(tfm);
-	struct crypto_blkcipher *blkcipher = *ctx;
-	int err;
-
-	crypto_blkcipher_clear_flags(blkcipher, ~0);
-	crypto_blkcipher_set_flags(blkcipher, crypto_skcipher_get_flags(tfm) &
-			CRYPTO_TFM_REQ_MASK);
-	err = crypto_blkcipher_setkeytype(blkcipher, key, keylen);
-	crypto_skcipher_set_flags(tfm, crypto_blkcipher_get_flags(blkcipher) &
-			CRYPTO_TFM_RES_MASK);
-
-	return err;
-}
-
-static int skcipher_crypt_blkcipher(struct skcipher_request *req,
-				    int (*crypt)(struct blkcipher_desc *,
-						 struct scatterlist *,
-						 struct scatterlist *,
-						 unsigned int))
-{
-	struct crypto_skcipher *tfm = crypto_skcipher_reqtfm(req);
-	struct crypto_blkcipher **ctx = crypto_skcipher_ctx(tfm);
-	struct blkcipher_desc desc = {
-		.tfm = *ctx,
-		.info = req->iv,
-		.flags = req->base.flags,
-	};
-
-
-	return crypt(&desc, req->dst, req->src, req->cryptlen);
-}
-
-static int skcipher_encrypt_blkcipher(struct skcipher_request *req)
-{
-	struct crypto_skcipher *skcipher = crypto_skcipher_reqtfm(req);
-	struct crypto_tfm *tfm = crypto_skcipher_tfm(skcipher);
-	struct blkcipher_alg *alg = &tfm->__crt_alg->cra_blkcipher;
-
-	return skcipher_crypt_blkcipher(req, alg->encrypt);
-}
-
-static int skcipher_decrypt_blkcipher(struct skcipher_request *req)
-{
-	struct crypto_skcipher *skcipher = crypto_skcipher_reqtfm(req);
-	struct crypto_tfm *tfm = crypto_skcipher_tfm(skcipher);
-	struct blkcipher_alg *alg = &tfm->__crt_alg->cra_blkcipher;
-
-	return skcipher_crypt_blkcipher(req, alg->decrypt);
-}
-
-static void crypto_exit_skcipher_ops_blkcipher(struct crypto_tfm *tfm)
-{
-	struct crypto_blkcipher **ctx = crypto_tfm_ctx(tfm);
-
-	crypto_free_blkcipher(*ctx);
-}
-
-static int crypto_init_skcipher_ops_blkcipher(struct crypto_tfm *tfm)
-{
-	struct crypto_alg *calg = tfm->__crt_alg;
-	struct crypto_skcipher *skcipher = __crypto_skcipher_cast(tfm);
-	struct crypto_blkcipher **ctx = crypto_tfm_ctx(tfm);
-	struct crypto_blkcipher *blkcipher;
-	struct crypto_tfm *btfm;
-
-	if (!crypto_mod_get(calg))
-		return -EAGAIN;
-
-	btfm = __crypto_alloc_tfm(calg, CRYPTO_ALG_TYPE_BLKCIPHER,
-					CRYPTO_ALG_TYPE_MASK);
-	if (IS_ERR(btfm)) {
-		crypto_mod_put(calg);
-		return PTR_ERR(btfm);
-	}
-
-	blkcipher = __crypto_blkcipher_cast(btfm);
-	*ctx = blkcipher;
-	tfm->exit = crypto_exit_skcipher_ops_blkcipher;
-
-	skcipher->setkey = skcipher_setkey_blkcipher;
-	skcipher->setkeytype = skcipher_setkeytype_blkcipher;
-	skcipher->encrypt = skcipher_encrypt_blkcipher;
-	skcipher->decrypt = skcipher_decrypt_blkcipher;
-
-	skcipher->ivsize = crypto_blkcipher_ivsize(blkcipher);
-	skcipher->keysize = calg->cra_blkcipher.max_keysize;
-
-	skcipher_set_needkey(skcipher);
-
-	return 0;
-}
-
-static int skcipher_setkey_ablkcipher(struct crypto_skcipher *tfm,
-				      const u8 *key, unsigned int keylen)
-{
-	struct crypto_ablkcipher **ctx = crypto_skcipher_ctx(tfm);
-	struct crypto_ablkcipher *ablkcipher = *ctx;
-	int err;
-
-	crypto_ablkcipher_clear_flags(ablkcipher, ~0);
-	crypto_ablkcipher_set_flags(ablkcipher,
-				    crypto_skcipher_get_flags(tfm) &
-				    CRYPTO_TFM_REQ_MASK);
-	err = crypto_ablkcipher_setkey(ablkcipher, key, keylen);
-	crypto_skcipher_set_flags(tfm,
-				  crypto_ablkcipher_get_flags(ablkcipher) &
-				  CRYPTO_TFM_RES_MASK);
-	if (unlikely(err)) {
-		skcipher_set_needkey(tfm);
-		return err;
-	}
-
-	crypto_skcipher_clear_flags(tfm, CRYPTO_TFM_NEED_KEY);
-	return 0;
-}
-
-static int skcipher_crypt_ablkcipher(struct skcipher_request *req,
-				     int (*crypt)(struct ablkcipher_request *))
-{
-	struct crypto_skcipher *tfm = crypto_skcipher_reqtfm(req);
-	struct crypto_ablkcipher **ctx = crypto_skcipher_ctx(tfm);
-	struct ablkcipher_request *subreq = skcipher_request_ctx(req);
-
-	ablkcipher_request_set_tfm(subreq, *ctx);
-	ablkcipher_request_set_callback(subreq, skcipher_request_flags(req),
-					req->base.complete, req->base.data);
-	ablkcipher_request_set_crypt(subreq, req->src, req->dst, req->cryptlen,
-				     req->iv);
-
-	return crypt(subreq);
-}
-
-static int skcipher_encrypt_ablkcipher(struct skcipher_request *req)
-{
-	struct crypto_skcipher *skcipher = crypto_skcipher_reqtfm(req);
-	struct crypto_tfm *tfm = crypto_skcipher_tfm(skcipher);
-	struct ablkcipher_alg *alg = &tfm->__crt_alg->cra_ablkcipher;
-
-	return skcipher_crypt_ablkcipher(req, alg->encrypt);
-}
-
-static int skcipher_decrypt_ablkcipher(struct skcipher_request *req)
-{
-	struct crypto_skcipher *skcipher = crypto_skcipher_reqtfm(req);
-	struct crypto_tfm *tfm = crypto_skcipher_tfm(skcipher);
-	struct ablkcipher_alg *alg = &tfm->__crt_alg->cra_ablkcipher;
-
-	return skcipher_crypt_ablkcipher(req, alg->decrypt);
-}
-
-static void crypto_exit_skcipher_ops_ablkcipher(struct crypto_tfm *tfm)
-{
-	struct crypto_ablkcipher **ctx = crypto_tfm_ctx(tfm);
-
-	crypto_free_ablkcipher(*ctx);
-}
-
-static int crypto_init_skcipher_ops_ablkcipher(struct crypto_tfm *tfm)
-{
-	struct crypto_alg *calg = tfm->__crt_alg;
-	struct crypto_skcipher *skcipher = __crypto_skcipher_cast(tfm);
-	struct crypto_ablkcipher **ctx = crypto_tfm_ctx(tfm);
-	struct crypto_ablkcipher *ablkcipher;
-	struct crypto_tfm *abtfm;
-
-	if (!crypto_mod_get(calg))
-		return -EAGAIN;
-
-	abtfm = __crypto_alloc_tfm(calg, 0, 0);
-	if (IS_ERR(abtfm)) {
-		crypto_mod_put(calg);
-		return PTR_ERR(abtfm);
-	}
-
-	ablkcipher = __crypto_ablkcipher_cast(abtfm);
-	*ctx = ablkcipher;
-	tfm->exit = crypto_exit_skcipher_ops_ablkcipher;
-
-	skcipher->setkey = skcipher_setkey_ablkcipher;
-	skcipher->encrypt = skcipher_encrypt_ablkcipher;
-	skcipher->decrypt = skcipher_decrypt_ablkcipher;
-
-	skcipher->ivsize = crypto_ablkcipher_ivsize(ablkcipher);
-	skcipher->reqsize = crypto_ablkcipher_reqsize(ablkcipher) +
-			    sizeof(struct ablkcipher_request);
-	skcipher->keysize = calg->cra_ablkcipher.max_keysize;
-
-	skcipher_set_needkey(skcipher);
-
-	return 0;
-}
-
-=======
->>>>>>> a4adc2c2
 static int skcipher_setkey_unaligned(struct crypto_skcipher *tfm,
 				     const u8 *key, unsigned int keylen)
 {
