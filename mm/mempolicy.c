/*
 * Simple NUMA memory policy for the Linux kernel.
 *
 * Copyright 2003,2004 Andi Kleen, SuSE Labs.
 * (C) Copyright 2005 Christoph Lameter, Silicon Graphics, Inc.
 * Subject to the GNU Public License, version 2.
 *
 * NUMA policy allows the user to give hints in which node(s) memory should
 * be allocated.
 *
 * Support four policies per VMA and per process:
 *
 * The VMA policy has priority over the process policy for a page fault.
 *
 * interleave     Allocate memory interleaved over a set of nodes,
 *                with normal fallback if it fails.
 *                For VMA based allocations this interleaves based on the
 *                offset into the backing object or offset into the mapping
 *                for anonymous memory. For process policy an process counter
 *                is used.
 *
 * bind           Only allocate memory on a specific set of nodes,
 *                no fallback.
 *                FIXME: memory is allocated starting with the first node
 *                to the last. It would be better if bind would truly restrict
 *                the allocation to memory nodes instead
 *
 * preferred       Try a specific node first before normal fallback.
 *                As a special case NUMA_NO_NODE here means do the allocation
 *                on the local CPU. This is normally identical to default,
 *                but useful to set in a VMA when you have a non default
 *                process policy.
 *
 * default        Allocate on the local node first, or when on a VMA
 *                use the process policy. This is what Linux always did
 *		  in a NUMA aware kernel and still does by, ahem, default.
 *
 * The process policy is applied for most non interrupt memory allocations
 * in that process' context. Interrupts ignore the policies and always
 * try to allocate on the local CPU. The VMA policy is only applied for memory
 * allocations for a VMA in the VM.
 *
 * Currently there are a few corner cases in swapping where the policy
 * is not applied, but the majority should be handled. When process policy
 * is used it is not remembered over swap outs/swap ins.
 *
 * Only the highest zone in the zone hierarchy gets policied. Allocations
 * requesting a lower zone just use default policy. This implies that
 * on systems with highmem kernel lowmem allocation don't get policied.
 * Same with GFP_DMA allocations.
 *
 * For shmfs/tmpfs/hugetlbfs shared memory the policy is shared between
 * all users and remembered even when nobody has memory mapped.
 */

/* Notebook:
   fix mmap readahead to honour policy and enable policy for any page cache
   object
   statistics for bigpages
   global policy for page cache? currently it uses process policy. Requires
   first item above.
   handle mremap for shared memory (currently ignored for the policy)
   grows down?
   make bind policy root only? It can trigger oom much faster and the
   kernel is not always grateful with that.
*/

#define pr_fmt(fmt) KBUILD_MODNAME ": " fmt

#include <linux/mempolicy.h>
#include <linux/mm.h>
#include <linux/highmem.h>
#include <linux/hugetlb.h>
#include <linux/kernel.h>
#include <linux/sched.h>
#include <linux/sched/mm.h>
#include <linux/sched/numa_balancing.h>
#include <linux/sched/task.h>
#include <linux/nodemask.h>
#include <linux/cpuset.h>
#include <linux/slab.h>
#include <linux/string.h>
#include <linux/export.h>
#include <linux/nsproxy.h>
#include <linux/interrupt.h>
#include <linux/init.h>
#include <linux/compat.h>
#include <linux/swap.h>
#include <linux/seq_file.h>
#include <linux/proc_fs.h>
#include <linux/migrate.h>
#include <linux/ksm.h>
#include <linux/rmap.h>
#include <linux/security.h>
#include <linux/syscalls.h>
#include <linux/ctype.h>
#include <linux/mm_inline.h>
#include <linux/mmu_notifier.h>
#include <linux/printk.h>
#include <linux/swapops.h>

#include <asm/tlbflush.h>
#include <linux/uaccess.h>

#include "internal.h"

/* Internal flags */
#define MPOL_MF_DISCONTIG_OK (MPOL_MF_INTERNAL << 0)	/* Skip checks for continuous vmas */
#define MPOL_MF_INVERT (MPOL_MF_INTERNAL << 1)		/* Invert check for nodemask */

static struct kmem_cache *policy_cache;
static struct kmem_cache *sn_cache;

/* Highest zone. An specific allocation for a zone below that is not
   policied. */
enum zone_type policy_zone = 0;

/*
 * run-time system-wide default policy => local allocation
 */
static struct mempolicy default_policy = {
	.refcnt = ATOMIC_INIT(1), /* never free it */
	.mode = MPOL_PREFERRED,
	.flags = MPOL_F_LOCAL,
};

static struct mempolicy preferred_node_policy[MAX_NUMNODES];

struct mempolicy *get_task_policy(struct task_struct *p)
{
	struct mempolicy *pol = p->mempolicy;
	int node;

	if (pol)
		return pol;

	node = numa_node_id();
	if (node != NUMA_NO_NODE) {
		pol = &preferred_node_policy[node];
		/* preferred_node_policy is not initialised early in boot */
		if (pol->mode)
			return pol;
	}

	return &default_policy;
}

static const struct mempolicy_operations {
	int (*create)(struct mempolicy *pol, const nodemask_t *nodes);
	void (*rebind)(struct mempolicy *pol, const nodemask_t *nodes);
} mpol_ops[MPOL_MAX];

static inline int mpol_store_user_nodemask(const struct mempolicy *pol)
{
	return pol->flags & MPOL_MODE_FLAGS;
}

static void mpol_relative_nodemask(nodemask_t *ret, const nodemask_t *orig,
				   const nodemask_t *rel)
{
	nodemask_t tmp;
	nodes_fold(tmp, *orig, nodes_weight(*rel));
	nodes_onto(*ret, tmp, *rel);
}

static int mpol_new_interleave(struct mempolicy *pol, const nodemask_t *nodes)
{
	if (nodes_empty(*nodes))
		return -EINVAL;
	pol->v.nodes = *nodes;
	return 0;
}

static int mpol_new_preferred(struct mempolicy *pol, const nodemask_t *nodes)
{
	if (!nodes)
		pol->flags |= MPOL_F_LOCAL;	/* local allocation */
	else if (nodes_empty(*nodes))
		return -EINVAL;			/*  no allowed nodes */
	else
		pol->v.preferred_node = first_node(*nodes);
	return 0;
}

static int mpol_new_bind(struct mempolicy *pol, const nodemask_t *nodes)
{
	if (nodes_empty(*nodes))
		return -EINVAL;
	pol->v.nodes = *nodes;
	return 0;
}

/*
 * mpol_set_nodemask is called after mpol_new() to set up the nodemask, if
 * any, for the new policy.  mpol_new() has already validated the nodes
 * parameter with respect to the policy mode and flags.  But, we need to
 * handle an empty nodemask with MPOL_PREFERRED here.
 *
 * Must be called holding task's alloc_lock to protect task's mems_allowed
 * and mempolicy.  May also be called holding the mmap_semaphore for write.
 */
static int mpol_set_nodemask(struct mempolicy *pol,
		     const nodemask_t *nodes, struct nodemask_scratch *nsc)
{
	int ret;

	/* if mode is MPOL_DEFAULT, pol is NULL. This is right. */
	if (pol == NULL)
		return 0;
	/* Check N_MEMORY */
	nodes_and(nsc->mask1,
		  cpuset_current_mems_allowed, node_states[N_MEMORY]);

	VM_BUG_ON(!nodes);
	if (pol->mode == MPOL_PREFERRED && nodes_empty(*nodes))
		nodes = NULL;	/* explicit local allocation */
	else {
		if (pol->flags & MPOL_F_RELATIVE_NODES)
			mpol_relative_nodemask(&nsc->mask2, nodes, &nsc->mask1);
		else
			nodes_and(nsc->mask2, *nodes, nsc->mask1);

		if (mpol_store_user_nodemask(pol))
			pol->w.user_nodemask = *nodes;
		else
			pol->w.cpuset_mems_allowed =
						cpuset_current_mems_allowed;
	}

	if (nodes)
		ret = mpol_ops[pol->mode].create(pol, &nsc->mask2);
	else
		ret = mpol_ops[pol->mode].create(pol, NULL);
	return ret;
}

/*
 * This function just creates a new policy, does some check and simple
 * initialization. You must invoke mpol_set_nodemask() to set nodes.
 */
static struct mempolicy *mpol_new(unsigned short mode, unsigned short flags,
				  nodemask_t *nodes)
{
	struct mempolicy *policy;

	pr_debug("setting mode %d flags %d nodes[0] %lx\n",
		 mode, flags, nodes ? nodes_addr(*nodes)[0] : NUMA_NO_NODE);

	if (mode == MPOL_DEFAULT) {
		if (nodes && !nodes_empty(*nodes))
			return ERR_PTR(-EINVAL);
		return NULL;
	}
	VM_BUG_ON(!nodes);

	/*
	 * MPOL_PREFERRED cannot be used with MPOL_F_STATIC_NODES or
	 * MPOL_F_RELATIVE_NODES if the nodemask is empty (local allocation).
	 * All other modes require a valid pointer to a non-empty nodemask.
	 */
	if (mode == MPOL_PREFERRED) {
		if (nodes_empty(*nodes)) {
			if (((flags & MPOL_F_STATIC_NODES) ||
			     (flags & MPOL_F_RELATIVE_NODES)))
				return ERR_PTR(-EINVAL);
		}
	} else if (mode == MPOL_LOCAL) {
		if (!nodes_empty(*nodes) ||
		    (flags & MPOL_F_STATIC_NODES) ||
		    (flags & MPOL_F_RELATIVE_NODES))
			return ERR_PTR(-EINVAL);
		mode = MPOL_PREFERRED;
	} else if (nodes_empty(*nodes))
		return ERR_PTR(-EINVAL);
	policy = kmem_cache_alloc(policy_cache, GFP_KERNEL);
	if (!policy)
		return ERR_PTR(-ENOMEM);
	atomic_set(&policy->refcnt, 1);
	policy->mode = mode;
	policy->flags = flags;

	return policy;
}

/* Slow path of a mpol destructor. */
void __mpol_put(struct mempolicy *p)
{
	if (!atomic_dec_and_test(&p->refcnt))
		return;
	kmem_cache_free(policy_cache, p);
}

static void mpol_rebind_default(struct mempolicy *pol, const nodemask_t *nodes)
{
}

static void mpol_rebind_nodemask(struct mempolicy *pol, const nodemask_t *nodes)
{
	nodemask_t tmp;

	if (pol->flags & MPOL_F_STATIC_NODES)
		nodes_and(tmp, pol->w.user_nodemask, *nodes);
	else if (pol->flags & MPOL_F_RELATIVE_NODES)
		mpol_relative_nodemask(&tmp, &pol->w.user_nodemask, nodes);
	else {
		nodes_remap(tmp, pol->v.nodes,pol->w.cpuset_mems_allowed,
								*nodes);
		pol->w.cpuset_mems_allowed = tmp;
	}

	if (nodes_empty(tmp))
		tmp = *nodes;

	pol->v.nodes = tmp;
}

static void mpol_rebind_preferred(struct mempolicy *pol,
						const nodemask_t *nodes)
{
	nodemask_t tmp;

	if (pol->flags & MPOL_F_STATIC_NODES) {
		int node = first_node(pol->w.user_nodemask);

		if (node_isset(node, *nodes)) {
			pol->v.preferred_node = node;
			pol->flags &= ~MPOL_F_LOCAL;
		} else
			pol->flags |= MPOL_F_LOCAL;
	} else if (pol->flags & MPOL_F_RELATIVE_NODES) {
		mpol_relative_nodemask(&tmp, &pol->w.user_nodemask, nodes);
		pol->v.preferred_node = first_node(tmp);
	} else if (!(pol->flags & MPOL_F_LOCAL)) {
		pol->v.preferred_node = node_remap(pol->v.preferred_node,
						   pol->w.cpuset_mems_allowed,
						   *nodes);
		pol->w.cpuset_mems_allowed = *nodes;
	}
}

/*
 * mpol_rebind_policy - Migrate a policy to a different set of nodes
 *
 * Per-vma policies are protected by mmap_sem. Allocations using per-task
 * policies are protected by task->mems_allowed_seq to prevent a premature
 * OOM/allocation failure due to parallel nodemask modification.
 */
static void mpol_rebind_policy(struct mempolicy *pol, const nodemask_t *newmask)
{
	if (!pol)
		return;
	if (!mpol_store_user_nodemask(pol) &&
	    nodes_equal(pol->w.cpuset_mems_allowed, *newmask))
		return;

	mpol_ops[pol->mode].rebind(pol, newmask);
}

/*
 * Wrapper for mpol_rebind_policy() that just requires task
 * pointer, and updates task mempolicy.
 *
 * Called with task's alloc_lock held.
 */

void mpol_rebind_task(struct task_struct *tsk, const nodemask_t *new)
{
	mpol_rebind_policy(tsk->mempolicy, new);
}

/*
 * Rebind each vma in mm to new nodemask.
 *
 * Call holding a reference to mm.  Takes mm->mmap_sem during call.
 */

void mpol_rebind_mm(struct mm_struct *mm, nodemask_t *new)
{
	struct vm_area_struct *vma;

	down_write(&mm->mmap_sem);
	for (vma = mm->mmap; vma; vma = vma->vm_next)
		mpol_rebind_policy(vma->vm_policy, new);
	up_write(&mm->mmap_sem);
}

static const struct mempolicy_operations mpol_ops[MPOL_MAX] = {
	[MPOL_DEFAULT] = {
		.rebind = mpol_rebind_default,
	},
	[MPOL_INTERLEAVE] = {
		.create = mpol_new_interleave,
		.rebind = mpol_rebind_nodemask,
	},
	[MPOL_PREFERRED] = {
		.create = mpol_new_preferred,
		.rebind = mpol_rebind_preferred,
	},
	[MPOL_BIND] = {
		.create = mpol_new_bind,
		.rebind = mpol_rebind_nodemask,
	},
};

static void migrate_page_add(struct page *page, struct list_head *pagelist,
				unsigned long flags);

struct queue_pages {
	struct list_head *pagelist;
	unsigned long flags;
	nodemask_t *nmask;
	struct vm_area_struct *prev;
};

/*
 * Check if the page's nid is in qp->nmask.
 *
 * If MPOL_MF_INVERT is set in qp->flags, check if the nid is
 * in the invert of qp->nmask.
 */
static inline bool queue_pages_required(struct page *page,
					struct queue_pages *qp)
{
	int nid = page_to_nid(page);
	unsigned long flags = qp->flags;

	return node_isset(nid, *qp->nmask) == !(flags & MPOL_MF_INVERT);
}

static int queue_pages_pmd(pmd_t *pmd, spinlock_t *ptl, unsigned long addr,
				unsigned long end, struct mm_walk *walk)
{
	int ret = 0;
	struct page *page;
	struct queue_pages *qp = walk->private;
	unsigned long flags;

	if (unlikely(is_pmd_migration_entry(*pmd))) {
		ret = 1;
		goto unlock;
	}
	page = pmd_page(*pmd);
	if (is_huge_zero_page(page)) {
		spin_unlock(ptl);
		__split_huge_pmd(walk->vma, pmd, addr, false, NULL);
		goto out;
	}
	if (!thp_migration_supported()) {
		get_page(page);
		spin_unlock(ptl);
		lock_page(page);
		ret = split_huge_page(page);
		unlock_page(page);
		put_page(page);
		goto out;
	}
	if (!queue_pages_required(page, qp)) {
		ret = 1;
		goto unlock;
	}

	ret = 1;
	flags = qp->flags;
	/* go to thp migration */
	if (flags & (MPOL_MF_MOVE | MPOL_MF_MOVE_ALL))
		migrate_page_add(page, qp->pagelist, flags);
unlock:
	spin_unlock(ptl);
out:
	return ret;
}

/*
 * Scan through pages checking if pages follow certain conditions,
 * and move them to the pagelist if they do.
 */
static int queue_pages_pte_range(pmd_t *pmd, unsigned long addr,
			unsigned long end, struct mm_walk *walk)
{
	struct vm_area_struct *vma = walk->vma;
	struct page *page;
	struct queue_pages *qp = walk->private;
	unsigned long flags = qp->flags;
	int ret;
	pte_t *pte;
	spinlock_t *ptl;

	ptl = pmd_trans_huge_lock(pmd, vma);
	if (ptl) {
		ret = queue_pages_pmd(pmd, ptl, addr, end, walk);
		if (ret)
			return 0;
	}

	if (pmd_trans_unstable(pmd))
		return 0;
retry:
	pte = pte_offset_map_lock(walk->mm, pmd, addr, &ptl);
	for (; addr != end; pte++, addr += PAGE_SIZE) {
		if (!pte_present(*pte))
			continue;
		page = vm_normal_page(vma, addr, *pte);
		if (!page)
			continue;
		/*
		 * vm_normal_page() filters out zero pages, but there might
		 * still be PageReserved pages to skip, perhaps in a VDSO.
		 */
		if (PageReserved(page))
			continue;
		if (!queue_pages_required(page, qp))
			continue;
		if (PageTransCompound(page) && !thp_migration_supported()) {
			get_page(page);
			pte_unmap_unlock(pte, ptl);
			lock_page(page);
			ret = split_huge_page(page);
			unlock_page(page);
			put_page(page);
			/* Failed to split -- skip. */
			if (ret) {
				pte = pte_offset_map_lock(walk->mm, pmd,
						addr, &ptl);
				continue;
			}
			goto retry;
		}

		migrate_page_add(page, qp->pagelist, flags);
	}
	pte_unmap_unlock(pte - 1, ptl);
	cond_resched();
	return 0;
}

static int queue_pages_hugetlb(pte_t *pte, unsigned long hmask,
			       unsigned long addr, unsigned long end,
			       struct mm_walk *walk)
{
#ifdef CONFIG_HUGETLB_PAGE
	struct queue_pages *qp = walk->private;
	unsigned long flags = qp->flags;
	struct page *page;
	spinlock_t *ptl;
	pte_t entry;

	ptl = huge_pte_lock(hstate_vma(walk->vma), walk->mm, pte);
	entry = huge_ptep_get(pte);
	if (!pte_present(entry))
		goto unlock;
	page = pte_page(entry);
	if (!queue_pages_required(page, qp))
		goto unlock;
	/* With MPOL_MF_MOVE, we migrate only unshared hugepage. */
	if (flags & (MPOL_MF_MOVE_ALL) ||
	    (flags & MPOL_MF_MOVE && page_mapcount(page) == 1))
		isolate_huge_page(page, qp->pagelist);
unlock:
	spin_unlock(ptl);
#else
	BUG();
#endif
	return 0;
}

#ifdef CONFIG_NUMA_BALANCING
/*
 * This is used to mark a range of virtual addresses to be inaccessible.
 * These are later cleared by a NUMA hinting fault. Depending on these
 * faults, pages may be migrated for better NUMA placement.
 *
 * This is assuming that NUMA faults are handled using PROT_NONE. If
 * an architecture makes a different choice, it will need further
 * changes to the core.
 */
unsigned long change_prot_numa(struct vm_area_struct *vma,
			unsigned long addr, unsigned long end)
{
	int nr_updated;

	nr_updated = change_protection(vma, addr, end, PAGE_NONE, 0, 1);
	if (nr_updated)
		count_vm_numa_events(NUMA_PTE_UPDATES, nr_updated);

	return nr_updated;
}
#else
static unsigned long change_prot_numa(struct vm_area_struct *vma,
			unsigned long addr, unsigned long end)
{
	return 0;
}
#endif /* CONFIG_NUMA_BALANCING */

static int queue_pages_test_walk(unsigned long start, unsigned long end,
				struct mm_walk *walk)
{
	struct vm_area_struct *vma = walk->vma;
	struct queue_pages *qp = walk->private;
	unsigned long endvma = vma->vm_end;
	unsigned long flags = qp->flags;

	if (!vma_migratable(vma))
		return 1;

	if (endvma > end)
		endvma = end;
	if (vma->vm_start > start)
		start = vma->vm_start;

	if (!(flags & MPOL_MF_DISCONTIG_OK)) {
		if (!vma->vm_next && vma->vm_end < end)
			return -EFAULT;
		if (qp->prev && qp->prev->vm_end < vma->vm_start)
			return -EFAULT;
	}

	qp->prev = vma;

	if (flags & MPOL_MF_LAZY) {
		/* Similar to task_numa_work, skip inaccessible VMAs */
		if (!is_vm_hugetlb_page(vma) &&
			(vma->vm_flags & (VM_READ | VM_EXEC | VM_WRITE)) &&
			!(vma->vm_flags & VM_MIXEDMAP))
			change_prot_numa(vma, start, endvma);
		return 1;
	}

	/* queue pages from current vma */
	if (flags & (MPOL_MF_MOVE | MPOL_MF_MOVE_ALL))
		return 0;
	return 1;
}

/*
 * Walk through page tables and collect pages to be migrated.
 *
 * If pages found in a given range are on a set of nodes (determined by
 * @nodes and @flags,) it's isolated and queued to the pagelist which is
 * passed via @private.)
 */
static int
queue_pages_range(struct mm_struct *mm, unsigned long start, unsigned long end,
		nodemask_t *nodes, unsigned long flags,
		struct list_head *pagelist)
{
	struct queue_pages qp = {
		.pagelist = pagelist,
		.flags = flags,
		.nmask = nodes,
		.prev = NULL,
	};
	struct mm_walk queue_pages_walk = {
		.hugetlb_entry = queue_pages_hugetlb,
		.pmd_entry = queue_pages_pte_range,
		.test_walk = queue_pages_test_walk,
		.mm = mm,
		.private = &qp,
	};

	return walk_page_range(start, end, &queue_pages_walk);
}

/*
 * Apply policy to a single VMA
 * This must be called with the mmap_sem held for writing.
 */
static int vma_replace_policy(struct vm_area_struct *vma,
						struct mempolicy *pol)
{
	int err;
	struct mempolicy *old;
	struct mempolicy *new;

	pr_debug("vma %lx-%lx/%lx vm_ops %p vm_file %p set_policy %p\n",
		 vma->vm_start, vma->vm_end, vma->vm_pgoff,
		 vma->vm_ops, vma->vm_file,
		 vma->vm_ops ? vma->vm_ops->set_policy : NULL);

	new = mpol_dup(pol);
	if (IS_ERR(new))
		return PTR_ERR(new);

	if (vma->vm_ops && vma->vm_ops->set_policy) {
		err = vma->vm_ops->set_policy(vma, new);
		if (err)
			goto err_out;
	}

	old = vma->vm_policy;
	vma->vm_policy = new; /* protected by mmap_sem */
	mpol_put(old);

	return 0;
 err_out:
	mpol_put(new);
	return err;
}

/* Step 2: apply policy to a range and do splits. */
static int mbind_range(struct mm_struct *mm, unsigned long start,
		       unsigned long end, struct mempolicy *new_pol)
{
	struct vm_area_struct *next;
	struct vm_area_struct *prev;
	struct vm_area_struct *vma;
	int err = 0;
	pgoff_t pgoff;
	unsigned long vmstart;
	unsigned long vmend;

	vma = find_vma(mm, start);
	if (!vma || vma->vm_start > start)
		return -EFAULT;

	prev = vma->vm_prev;
	if (start > vma->vm_start)
		prev = vma;

	for (; vma && vma->vm_start < end; prev = vma, vma = next) {
		next = vma->vm_next;
		vmstart = max(start, vma->vm_start);
		vmend   = min(end, vma->vm_end);

		if (mpol_equal(vma_policy(vma), new_pol))
			continue;

		pgoff = vma->vm_pgoff +
			((vmstart - vma->vm_start) >> PAGE_SHIFT);
		prev = vma_merge(mm, prev, vmstart, vmend, vma->vm_flags,
				 vma->anon_vma, vma->vm_file, pgoff,
				 new_pol, vma->vm_userfaultfd_ctx);
		if (prev) {
			vma = prev;
			next = vma->vm_next;
			if (mpol_equal(vma_policy(vma), new_pol))
				continue;
			/* vma_merge() joined vma && vma->next, case 8 */
			goto replace;
		}
		if (vma->vm_start != vmstart) {
			err = split_vma(vma->vm_mm, vma, vmstart, 1);
			if (err)
				goto out;
		}
		if (vma->vm_end != vmend) {
			err = split_vma(vma->vm_mm, vma, vmend, 0);
			if (err)
				goto out;
		}
 replace:
		err = vma_replace_policy(vma, new_pol);
		if (err)
			goto out;
	}

 out:
	return err;
}

/* Set the process memory policy */
static long do_set_mempolicy(unsigned short mode, unsigned short flags,
			     nodemask_t *nodes)
{
	struct mempolicy *new, *old;
	NODEMASK_SCRATCH(scratch);
	int ret;

	if (!scratch)
		return -ENOMEM;

	new = mpol_new(mode, flags, nodes);
	if (IS_ERR(new)) {
		ret = PTR_ERR(new);
		goto out;
	}

	task_lock(current);
	ret = mpol_set_nodemask(new, nodes, scratch);
	if (ret) {
		task_unlock(current);
		mpol_put(new);
		goto out;
	}
	old = current->mempolicy;
	current->mempolicy = new;
	if (new && new->mode == MPOL_INTERLEAVE)
		current->il_prev = MAX_NUMNODES-1;
	task_unlock(current);
	mpol_put(old);
	ret = 0;
out:
	NODEMASK_SCRATCH_FREE(scratch);
	return ret;
}

/*
 * Return nodemask for policy for get_mempolicy() query
 *
 * Called with task's alloc_lock held
 */
static void get_policy_nodemask(struct mempolicy *p, nodemask_t *nodes)
{
	nodes_clear(*nodes);
	if (p == &default_policy)
		return;

	switch (p->mode) {
	case MPOL_BIND:
		/* Fall through */
	case MPOL_INTERLEAVE:
		*nodes = p->v.nodes;
		break;
	case MPOL_PREFERRED:
		if (!(p->flags & MPOL_F_LOCAL))
			node_set(p->v.preferred_node, *nodes);
		/* else return empty node mask for local allocation */
		break;
	default:
		BUG();
	}
}

static int lookup_node(unsigned long addr)
{
	struct page *p;
	int err;

	err = get_user_pages(addr & PAGE_MASK, 1, 0, &p, NULL);
	if (err >= 0) {
		err = page_to_nid(p);
		put_page(p);
	}
	return err;
}

/* Retrieve NUMA policy */
static long do_get_mempolicy(int *policy, nodemask_t *nmask,
			     unsigned long addr, unsigned long flags)
{
	int err;
	struct mm_struct *mm = current->mm;
	struct vm_area_struct *vma = NULL;
	struct mempolicy *pol = current->mempolicy;

	if (flags &
		~(unsigned long)(MPOL_F_NODE|MPOL_F_ADDR|MPOL_F_MEMS_ALLOWED))
		return -EINVAL;

	if (flags & MPOL_F_MEMS_ALLOWED) {
		if (flags & (MPOL_F_NODE|MPOL_F_ADDR))
			return -EINVAL;
		*policy = 0;	/* just so it's initialized */
		task_lock(current);
		*nmask  = cpuset_current_mems_allowed;
		task_unlock(current);
		return 0;
	}

	if (flags & MPOL_F_ADDR) {
		/*
		 * Do NOT fall back to task policy if the
		 * vma/shared policy at addr is NULL.  We
		 * want to return MPOL_DEFAULT in this case.
		 */
		down_read(&mm->mmap_sem);
		vma = find_vma_intersection(mm, addr, addr+1);
		if (!vma) {
			up_read(&mm->mmap_sem);
			return -EFAULT;
		}
		if (vma->vm_ops && vma->vm_ops->get_policy)
			pol = vma->vm_ops->get_policy(vma, addr);
		else
			pol = vma->vm_policy;
	} else if (addr)
		return -EINVAL;

	if (!pol)
		pol = &default_policy;	/* indicates default behavior */

	if (flags & MPOL_F_NODE) {
		if (flags & MPOL_F_ADDR) {
			err = lookup_node(addr);
			if (err < 0)
				goto out;
			*policy = err;
		} else if (pol == current->mempolicy &&
				pol->mode == MPOL_INTERLEAVE) {
			*policy = next_node_in(current->il_prev, pol->v.nodes);
		} else {
			err = -EINVAL;
			goto out;
		}
	} else {
		*policy = pol == &default_policy ? MPOL_DEFAULT :
						pol->mode;
		/*
		 * Internal mempolicy flags must be masked off before exposing
		 * the policy to userspace.
		 */
		*policy |= (pol->flags & MPOL_MODE_FLAGS);
	}

	err = 0;
	if (nmask) {
		if (mpol_store_user_nodemask(pol)) {
			*nmask = pol->w.user_nodemask;
		} else {
			task_lock(current);
			get_policy_nodemask(pol, nmask);
			task_unlock(current);
		}
	}

 out:
	mpol_cond_put(pol);
	if (vma)
		up_read(&current->mm->mmap_sem);
	return err;
}

#ifdef CONFIG_MIGRATION
/*
 * page migration, thp tail pages can be passed.
 */
static void migrate_page_add(struct page *page, struct list_head *pagelist,
				unsigned long flags)
{
	struct page *head = compound_head(page);
	/*
	 * Avoid migrating a page that is shared with others.
	 */
	if ((flags & MPOL_MF_MOVE_ALL) || page_mapcount(head) == 1) {
		if (!isolate_lru_page(head)) {
			list_add_tail(&head->lru, pagelist);
			mod_node_page_state(page_pgdat(head),
				NR_ISOLATED_ANON + page_is_file_cache(head),
				hpage_nr_pages(head));
		}
	}
}

static struct page *new_node_page(struct page *page, unsigned long node, int **x)
{
	if (PageHuge(page))
		return alloc_huge_page_node(page_hstate(compound_head(page)),
					node);
	else if (thp_migration_supported() && PageTransHuge(page)) {
		struct page *thp;

		thp = alloc_pages_node(node,
			(GFP_TRANSHUGE | __GFP_THISNODE),
			HPAGE_PMD_ORDER);
		if (!thp)
			return NULL;
		prep_transhuge_page(thp);
		return thp;
	} else
		return __alloc_pages_node(node, GFP_HIGHUSER_MOVABLE |
						    __GFP_THISNODE, 0);
}

/*
 * Migrate pages from one node to a target node.
 * Returns error or the number of pages not migrated.
 */
static int migrate_to_node(struct mm_struct *mm, int source, int dest,
			   int flags)
{
	nodemask_t nmask;
	LIST_HEAD(pagelist);
	int err = 0;

	nodes_clear(nmask);
	node_set(source, nmask);

	/*
	 * This does not "check" the range but isolates all pages that
	 * need migration.  Between passing in the full user address
	 * space range and MPOL_MF_DISCONTIG_OK, this call can not fail.
	 */
	VM_BUG_ON(!(flags & (MPOL_MF_MOVE | MPOL_MF_MOVE_ALL)));
	queue_pages_range(mm, mm->mmap->vm_start, mm->task_size, &nmask,
			flags | MPOL_MF_DISCONTIG_OK, &pagelist);

	if (!list_empty(&pagelist)) {
		err = migrate_pages(&pagelist, new_node_page, NULL, dest,
					MIGRATE_SYNC, MR_SYSCALL);
		if (err)
			putback_movable_pages(&pagelist);
	}

	return err;
}

/*
 * Move pages between the two nodesets so as to preserve the physical
 * layout as much as possible.
 *
 * Returns the number of page that could not be moved.
 */
int do_migrate_pages(struct mm_struct *mm, const nodemask_t *from,
		     const nodemask_t *to, int flags)
{
	int busy = 0;
	int err;
	nodemask_t tmp;

	err = migrate_prep();
	if (err)
		return err;

	down_read(&mm->mmap_sem);

	/*
	 * Find a 'source' bit set in 'tmp' whose corresponding 'dest'
	 * bit in 'to' is not also set in 'tmp'.  Clear the found 'source'
	 * bit in 'tmp', and return that <source, dest> pair for migration.
	 * The pair of nodemasks 'to' and 'from' define the map.
	 *
	 * If no pair of bits is found that way, fallback to picking some
	 * pair of 'source' and 'dest' bits that are not the same.  If the
	 * 'source' and 'dest' bits are the same, this represents a node
	 * that will be migrating to itself, so no pages need move.
	 *
	 * If no bits are left in 'tmp', or if all remaining bits left
	 * in 'tmp' correspond to the same bit in 'to', return false
	 * (nothing left to migrate).
	 *
	 * This lets us pick a pair of nodes to migrate between, such that
	 * if possible the dest node is not already occupied by some other
	 * source node, minimizing the risk of overloading the memory on a
	 * node that would happen if we migrated incoming memory to a node
	 * before migrating outgoing memory source that same node.
	 *
	 * A single scan of tmp is sufficient.  As we go, we remember the
	 * most recent <s, d> pair that moved (s != d).  If we find a pair
	 * that not only moved, but what's better, moved to an empty slot
	 * (d is not set in tmp), then we break out then, with that pair.
	 * Otherwise when we finish scanning from_tmp, we at least have the
	 * most recent <s, d> pair that moved.  If we get all the way through
	 * the scan of tmp without finding any node that moved, much less
	 * moved to an empty node, then there is nothing left worth migrating.
	 */

	tmp = *from;
	while (!nodes_empty(tmp)) {
		int s,d;
		int source = NUMA_NO_NODE;
		int dest = 0;

		for_each_node_mask(s, tmp) {

			/*
			 * do_migrate_pages() tries to maintain the relative
			 * node relationship of the pages established between
			 * threads and memory areas.
                         *
			 * However if the number of source nodes is not equal to
			 * the number of destination nodes we can not preserve
			 * this node relative relationship.  In that case, skip
			 * copying memory from a node that is in the destination
			 * mask.
			 *
			 * Example: [2,3,4] -> [3,4,5] moves everything.
			 *          [0-7] - > [3,4,5] moves only 0,1,2,6,7.
			 */

			if ((nodes_weight(*from) != nodes_weight(*to)) &&
						(node_isset(s, *to)))
				continue;

			d = node_remap(s, *from, *to);
			if (s == d)
				continue;

			source = s;	/* Node moved. Memorize */
			dest = d;

			/* dest not in remaining from nodes? */
			if (!node_isset(dest, tmp))
				break;
		}
		if (source == NUMA_NO_NODE)
			break;

		node_clear(source, tmp);
		err = migrate_to_node(mm, source, dest, flags);
		if (err > 0)
			busy += err;
		if (err < 0)
			break;
	}
	up_read(&mm->mmap_sem);
	if (err < 0)
		return err;
	return busy;

}

/*
 * Allocate a new page for page migration based on vma policy.
 * Start by assuming the page is mapped by the same vma as contains @start.
 * Search forward from there, if not.  N.B., this assumes that the
 * list of pages handed to migrate_pages()--which is how we get here--
 * is in virtual address order.
 */
static struct page *new_page(struct page *page, unsigned long start, int **x)
{
	struct vm_area_struct *vma;
	unsigned long uninitialized_var(address);

	vma = find_vma(current->mm, start);
	while (vma) {
		address = page_address_in_vma(page, vma);
		if (address != -EFAULT)
			break;
		vma = vma->vm_next;
	}

	if (PageHuge(page)) {
		BUG_ON(!vma);
		return alloc_huge_page_noerr(vma, address, 1);
	} else if (thp_migration_supported() && PageTransHuge(page)) {
		struct page *thp;

		thp = alloc_hugepage_vma(GFP_TRANSHUGE, vma, address,
					 HPAGE_PMD_ORDER);
		if (!thp)
			return NULL;
		prep_transhuge_page(thp);
		return thp;
	}
	/*
	 * if !vma, alloc_page_vma() will use task or system default policy
	 */
	return alloc_page_vma(GFP_HIGHUSER_MOVABLE | __GFP_RETRY_MAYFAIL,
			vma, address);
}
#else

static void migrate_page_add(struct page *page, struct list_head *pagelist,
				unsigned long flags)
{
}

int do_migrate_pages(struct mm_struct *mm, const nodemask_t *from,
		     const nodemask_t *to, int flags)
{
	return -ENOSYS;
}

static struct page *new_page(struct page *page, unsigned long start, int **x)
{
	return NULL;
}
#endif

static long do_mbind(unsigned long start, unsigned long len,
		     unsigned short mode, unsigned short mode_flags,
		     nodemask_t *nmask, unsigned long flags)
{
	struct mm_struct *mm = current->mm;
	struct mempolicy *new;
	unsigned long end;
	int err;
	LIST_HEAD(pagelist);

	if (flags & ~(unsigned long)MPOL_MF_VALID)
		return -EINVAL;
	if ((flags & MPOL_MF_MOVE_ALL) && !capable(CAP_SYS_NICE))
		return -EPERM;

	if (start & ~PAGE_MASK)
		return -EINVAL;

	if (mode == MPOL_DEFAULT)
		flags &= ~MPOL_MF_STRICT;

	len = (len + PAGE_SIZE - 1) & PAGE_MASK;
	end = start + len;

	if (end < start)
		return -EINVAL;
	if (end == start)
		return 0;

	new = mpol_new(mode, mode_flags, nmask);
	if (IS_ERR(new))
		return PTR_ERR(new);

	if (flags & MPOL_MF_LAZY)
		new->flags |= MPOL_F_MOF;

	/*
	 * If we are using the default policy then operation
	 * on discontinuous address spaces is okay after all
	 */
	if (!new)
		flags |= MPOL_MF_DISCONTIG_OK;

	pr_debug("mbind %lx-%lx mode:%d flags:%d nodes:%lx\n",
		 start, start + len, mode, mode_flags,
		 nmask ? nodes_addr(*nmask)[0] : NUMA_NO_NODE);

	if (flags & (MPOL_MF_MOVE | MPOL_MF_MOVE_ALL)) {

		err = migrate_prep();
		if (err)
			goto mpol_out;
	}
	{
		NODEMASK_SCRATCH(scratch);
		if (scratch) {
			down_write(&mm->mmap_sem);
			task_lock(current);
			err = mpol_set_nodemask(new, nmask, scratch);
			task_unlock(current);
			if (err)
				up_write(&mm->mmap_sem);
		} else
			err = -ENOMEM;
		NODEMASK_SCRATCH_FREE(scratch);
	}
	if (err)
		goto mpol_out;

	err = queue_pages_range(mm, start, end, nmask,
			  flags | MPOL_MF_INVERT, &pagelist);
	if (!err)
		err = mbind_range(mm, start, end, new);

	if (!err) {
		int nr_failed = 0;

		if (!list_empty(&pagelist)) {
			WARN_ON_ONCE(flags & MPOL_MF_LAZY);
			nr_failed = migrate_pages(&pagelist, new_page, NULL,
				start, MIGRATE_SYNC, MR_MEMPOLICY_MBIND);
			if (nr_failed)
				putback_movable_pages(&pagelist);
		}

		if (nr_failed && (flags & MPOL_MF_STRICT))
			err = -EIO;
	} else
		putback_movable_pages(&pagelist);

	up_write(&mm->mmap_sem);
 mpol_out:
	mpol_put(new);
	return err;
}

/*
 * User space interface with variable sized bitmaps for nodelists.
 */

/* Copy a node mask from user space. */
static int get_nodes(nodemask_t *nodes, const unsigned long __user *nmask,
		     unsigned long maxnode)
{
	unsigned long k;
	unsigned long nlongs;
	unsigned long endmask;

	--maxnode;
	nodes_clear(*nodes);
	if (maxnode == 0 || !nmask)
		return 0;
	if (maxnode > PAGE_SIZE*BITS_PER_BYTE)
		return -EINVAL;

	nlongs = BITS_TO_LONGS(maxnode);
	if ((maxnode % BITS_PER_LONG) == 0)
		endmask = ~0UL;
	else
		endmask = (1UL << (maxnode % BITS_PER_LONG)) - 1;

	/* When the user specified more nodes than supported just check
	   if the non supported part is all zero. */
	if (nlongs > BITS_TO_LONGS(MAX_NUMNODES)) {
		if (nlongs > PAGE_SIZE/sizeof(long))
			return -EINVAL;
		for (k = BITS_TO_LONGS(MAX_NUMNODES); k < nlongs; k++) {
			unsigned long t;
			if (get_user(t, nmask + k))
				return -EFAULT;
			if (k == nlongs - 1) {
				if (t & endmask)
					return -EINVAL;
			} else if (t)
				return -EINVAL;
		}
		nlongs = BITS_TO_LONGS(MAX_NUMNODES);
		endmask = ~0UL;
	}

	if (copy_from_user(nodes_addr(*nodes), nmask, nlongs*sizeof(unsigned long)))
		return -EFAULT;
	nodes_addr(*nodes)[nlongs-1] &= endmask;
	return 0;
}

/* Copy a kernel node mask to user space */
static int copy_nodes_to_user(unsigned long __user *mask, unsigned long maxnode,
			      nodemask_t *nodes)
{
	unsigned long copy = ALIGN(maxnode-1, 64) / 8;
	const int nbytes = BITS_TO_LONGS(MAX_NUMNODES) * sizeof(long);

	if (copy > nbytes) {
		if (copy > PAGE_SIZE)
			return -EINVAL;
		if (clear_user((char __user *)mask + nbytes, copy - nbytes))
			return -EFAULT;
		copy = nbytes;
	}
	return copy_to_user(mask, nodes_addr(*nodes), copy) ? -EFAULT : 0;
}

SYSCALL_DEFINE6(mbind, unsigned long, start, unsigned long, len,
		unsigned long, mode, const unsigned long __user *, nmask,
		unsigned long, maxnode, unsigned, flags)
{
	nodemask_t nodes;
	int err;
	unsigned short mode_flags;

	mode_flags = mode & MPOL_MODE_FLAGS;
	mode &= ~MPOL_MODE_FLAGS;
	if (mode >= MPOL_MAX)
		return -EINVAL;
	if ((mode_flags & MPOL_F_STATIC_NODES) &&
	    (mode_flags & MPOL_F_RELATIVE_NODES))
		return -EINVAL;
	err = get_nodes(&nodes, nmask, maxnode);
	if (err)
		return err;
	return do_mbind(start, len, mode, mode_flags, &nodes, flags);
}

/* Set the process memory policy */
SYSCALL_DEFINE3(set_mempolicy, int, mode, const unsigned long __user *, nmask,
		unsigned long, maxnode)
{
	int err;
	nodemask_t nodes;
	unsigned short flags;

	flags = mode & MPOL_MODE_FLAGS;
	mode &= ~MPOL_MODE_FLAGS;
	if ((unsigned int)mode >= MPOL_MAX)
		return -EINVAL;
	if ((flags & MPOL_F_STATIC_NODES) && (flags & MPOL_F_RELATIVE_NODES))
		return -EINVAL;
	err = get_nodes(&nodes, nmask, maxnode);
	if (err)
		return err;
	return do_set_mempolicy(mode, flags, &nodes);
}

SYSCALL_DEFINE4(migrate_pages, pid_t, pid, unsigned long, maxnode,
		const unsigned long __user *, old_nodes,
		const unsigned long __user *, new_nodes)
{
	const struct cred *cred = current_cred(), *tcred;
	struct mm_struct *mm = NULL;
	struct task_struct *task;
	nodemask_t task_nodes;
	int err;
	nodemask_t *old;
	nodemask_t *new;
	NODEMASK_SCRATCH(scratch);

	if (!scratch)
		return -ENOMEM;

	old = &scratch->mask1;
	new = &scratch->mask2;

	err = get_nodes(old, old_nodes, maxnode);
	if (err)
		goto out;

	err = get_nodes(new, new_nodes, maxnode);
	if (err)
		goto out;

	/* Find the mm_struct */
	rcu_read_lock();
	task = pid ? find_task_by_vpid(pid) : current;
	if (!task) {
		rcu_read_unlock();
		err = -ESRCH;
		goto out;
	}
	get_task_struct(task);

	err = -EINVAL;

	/*
	 * Check if this process has the right to modify the specified
	 * process. The right exists if the process has administrative
	 * capabilities, superuser privileges or the same
	 * userid as the target process.
	 */
	tcred = __task_cred(task);
	if (!uid_eq(cred->euid, tcred->suid) && !uid_eq(cred->euid, tcred->uid) &&
	    !uid_eq(cred->uid,  tcred->suid) && !uid_eq(cred->uid,  tcred->uid) &&
	    !capable(CAP_SYS_NICE)) {
		rcu_read_unlock();
		err = -EPERM;
		goto out_put;
	}
	rcu_read_unlock();

	task_nodes = cpuset_mems_allowed(task);
	/* Is the user allowed to access the target nodes? */
	if (!nodes_subset(*new, task_nodes) && !capable(CAP_SYS_NICE)) {
		err = -EPERM;
		goto out_put;
	}

	if (!nodes_subset(*new, node_states[N_MEMORY])) {
		err = -EINVAL;
		goto out_put;
	}

	err = security_task_movememory(task);
	if (err)
		goto out_put;

	mm = get_task_mm(task);
	put_task_struct(task);

	if (!mm) {
		err = -EINVAL;
		goto out;
	}

	err = do_migrate_pages(mm, old, new,
		capable(CAP_SYS_NICE) ? MPOL_MF_MOVE_ALL : MPOL_MF_MOVE);

	mmput(mm);
out:
	NODEMASK_SCRATCH_FREE(scratch);

	return err;

out_put:
	put_task_struct(task);
	goto out;

}


/* Retrieve NUMA policy */
SYSCALL_DEFINE5(get_mempolicy, int __user *, policy,
		unsigned long __user *, nmask, unsigned long, maxnode,
		unsigned long, addr, unsigned long, flags)
{
	int err;
	int uninitialized_var(pval);
	nodemask_t nodes;

	if (nmask != NULL && maxnode < MAX_NUMNODES)
		return -EINVAL;

	err = do_get_mempolicy(&pval, &nodes, addr, flags);

	if (err)
		return err;

	if (policy && put_user(pval, policy))
		return -EFAULT;

	if (nmask)
		err = copy_nodes_to_user(nmask, maxnode, &nodes);

	return err;
}

#ifdef CONFIG_COMPAT

COMPAT_SYSCALL_DEFINE5(get_mempolicy, int __user *, policy,
		       compat_ulong_t __user *, nmask,
		       compat_ulong_t, maxnode,
		       compat_ulong_t, addr, compat_ulong_t, flags)
{
	long err;
	unsigned long __user *nm = NULL;
	unsigned long nr_bits, alloc_size;
	DECLARE_BITMAP(bm, MAX_NUMNODES);

	nr_bits = min_t(unsigned long, maxnode-1, MAX_NUMNODES);
	alloc_size = ALIGN(nr_bits, BITS_PER_LONG) / 8;

	if (nmask)
		nm = compat_alloc_user_space(alloc_size);

	err = sys_get_mempolicy(policy, nm, nr_bits+1, addr, flags);

	if (!err && nmask) {
		unsigned long copy_size;
		copy_size = min_t(unsigned long, sizeof(bm), alloc_size);
		err = copy_from_user(bm, nm, copy_size);
		/* ensure entire bitmap is zeroed */
		err |= clear_user(nmask, ALIGN(maxnode-1, 8) / 8);
		err |= compat_put_bitmap(nmask, bm, nr_bits);
	}

	return err;
}

COMPAT_SYSCALL_DEFINE3(set_mempolicy, int, mode, compat_ulong_t __user *, nmask,
		       compat_ulong_t, maxnode)
{
	unsigned long __user *nm = NULL;
	unsigned long nr_bits, alloc_size;
	DECLARE_BITMAP(bm, MAX_NUMNODES);

	nr_bits = min_t(unsigned long, maxnode-1, MAX_NUMNODES);
	alloc_size = ALIGN(nr_bits, BITS_PER_LONG) / 8;

	if (nmask) {
		if (compat_get_bitmap(bm, nmask, nr_bits))
			return -EFAULT;
		nm = compat_alloc_user_space(alloc_size);
		if (copy_to_user(nm, bm, alloc_size))
			return -EFAULT;
	}

	return sys_set_mempolicy(mode, nm, nr_bits+1);
}

COMPAT_SYSCALL_DEFINE6(mbind, compat_ulong_t, start, compat_ulong_t, len,
		       compat_ulong_t, mode, compat_ulong_t __user *, nmask,
		       compat_ulong_t, maxnode, compat_ulong_t, flags)
{
	unsigned long __user *nm = NULL;
	unsigned long nr_bits, alloc_size;
	nodemask_t bm;

	nr_bits = min_t(unsigned long, maxnode-1, MAX_NUMNODES);
	alloc_size = ALIGN(nr_bits, BITS_PER_LONG) / 8;

	if (nmask) {
		if (compat_get_bitmap(nodes_addr(bm), nmask, nr_bits))
			return -EFAULT;
		nm = compat_alloc_user_space(alloc_size);
		if (copy_to_user(nm, nodes_addr(bm), alloc_size))
			return -EFAULT;
	}

	return sys_mbind(start, len, mode, nm, nr_bits+1, flags);
}

#endif

struct mempolicy *__get_vma_policy(struct vm_area_struct *vma,
						unsigned long addr)
{
	struct mempolicy *pol = NULL;

	if (vma) {
		if (vma->vm_ops && vma->vm_ops->get_policy) {
			pol = vma->vm_ops->get_policy(vma, addr);
		} else if (vma->vm_policy) {
			pol = vma->vm_policy;

			/*
			 * shmem_alloc_page() passes MPOL_F_SHARED policy with
			 * a pseudo vma whose vma->vm_ops=NULL. Take a reference
			 * count on these policies which will be dropped by
			 * mpol_cond_put() later
			 */
			if (mpol_needs_cond_ref(pol))
				mpol_get(pol);
		}
	}

	return pol;
}

/*
 * get_vma_policy(@vma, @addr)
 * @vma: virtual memory area whose policy is sought
 * @addr: address in @vma for shared policy lookup
 *
 * Returns effective policy for a VMA at specified address.
 * Falls back to current->mempolicy or system default policy, as necessary.
 * Shared policies [those marked as MPOL_F_SHARED] require an extra reference
 * count--added by the get_policy() vm_op, as appropriate--to protect against
 * freeing by another task.  It is the caller's responsibility to free the
 * extra reference for shared policies.
 */
static struct mempolicy *get_vma_policy(struct vm_area_struct *vma,
						unsigned long addr)
{
	struct mempolicy *pol = __get_vma_policy(vma, addr);

	if (!pol)
		pol = get_task_policy(current);

	return pol;
}

bool vma_policy_mof(struct vm_area_struct *vma)
{
	struct mempolicy *pol;

	if (vma->vm_ops && vma->vm_ops->get_policy) {
		bool ret = false;

		pol = vma->vm_ops->get_policy(vma, vma->vm_start);
		if (pol && (pol->flags & MPOL_F_MOF))
			ret = true;
		mpol_cond_put(pol);

		return ret;
	}

	pol = vma->vm_policy;
	if (!pol)
		pol = get_task_policy(current);

	return pol->flags & MPOL_F_MOF;
}

static int apply_policy_zone(struct mempolicy *policy, enum zone_type zone)
{
	enum zone_type dynamic_policy_zone = policy_zone;

	BUG_ON(dynamic_policy_zone == ZONE_MOVABLE);

	/*
	 * if policy->v.nodes has movable memory only,
	 * we apply policy when gfp_zone(gfp) = ZONE_MOVABLE only.
	 *
	 * policy->v.nodes is intersect with node_states[N_MEMORY].
	 * so if the following test faile, it implies
	 * policy->v.nodes has movable memory only.
	 */
	if (!nodes_intersects(policy->v.nodes, node_states[N_HIGH_MEMORY]))
		dynamic_policy_zone = ZONE_MOVABLE;

	return zone >= dynamic_policy_zone;
}

/*
 * Return a nodemask representing a mempolicy for filtering nodes for
 * page allocation
 */
static nodemask_t *policy_nodemask(gfp_t gfp, struct mempolicy *policy)
{
	/* Lower zones don't get a nodemask applied for MPOL_BIND */
	if (unlikely(policy->mode == MPOL_BIND) &&
			apply_policy_zone(policy, gfp_zone(gfp)) &&
			cpuset_nodemask_valid_mems_allowed(&policy->v.nodes))
		return &policy->v.nodes;

	return NULL;
}

/* Return the node id preferred by the given mempolicy, or the given id */
static int policy_node(gfp_t gfp, struct mempolicy *policy,
								int nd)
{
	if (policy->mode == MPOL_PREFERRED && !(policy->flags & MPOL_F_LOCAL))
		nd = policy->v.preferred_node;
	else {
		/*
		 * __GFP_THISNODE shouldn't even be used with the bind policy
		 * because we might easily break the expectation to stay on the
		 * requested node and not break the policy.
		 */
		WARN_ON_ONCE(policy->mode == MPOL_BIND && (gfp & __GFP_THISNODE));
	}

	return nd;
}

/* Do dynamic interleaving for a process */
static unsigned interleave_nodes(struct mempolicy *policy)
{
	unsigned next;
	struct task_struct *me = current;

	next = next_node_in(me->il_prev, policy->v.nodes);
	if (next < MAX_NUMNODES)
		me->il_prev = next;
	return next;
}

/*
 * Depending on the memory policy provide a node from which to allocate the
 * next slab entry.
 */
unsigned int mempolicy_slab_node(void)
{
	struct mempolicy *policy;
	int node = numa_mem_id();

	if (in_interrupt())
		return node;

	policy = current->mempolicy;
	if (!policy || policy->flags & MPOL_F_LOCAL)
		return node;

	switch (policy->mode) {
	case MPOL_PREFERRED:
		/*
		 * handled MPOL_F_LOCAL above
		 */
		return policy->v.preferred_node;

	case MPOL_INTERLEAVE:
		return interleave_nodes(policy);

	case MPOL_BIND: {
		struct zoneref *z;

		/*
		 * Follow bind policy behavior and start allocation at the
		 * first node.
		 */
		struct zonelist *zonelist;
		enum zone_type highest_zoneidx = gfp_zone(GFP_KERNEL);
		zonelist = &NODE_DATA(node)->node_zonelists[ZONELIST_FALLBACK];
		z = first_zones_zonelist(zonelist, highest_zoneidx,
							&policy->v.nodes);
		return z->zone ? z->zone->node : node;
	}

	default:
		BUG();
	}
}

/*
 * Do static interleaving for a VMA with known offset @n.  Returns the n'th
 * node in pol->v.nodes (starting from n=0), wrapping around if n exceeds the
 * number of present nodes.
 */
static unsigned offset_il_node(struct mempolicy *pol, unsigned long n)
{
	unsigned nnodes = nodes_weight(pol->v.nodes);
	unsigned target;
	int i;
	int nid;

	if (!nnodes)
		return numa_node_id();
	target = (unsigned int)n % nnodes;
	nid = first_node(pol->v.nodes);
	for (i = 0; i < target; i++)
		nid = next_node(nid, pol->v.nodes);
	return nid;
}

/* Determine a node number for interleave */
static inline unsigned interleave_nid(struct mempolicy *pol,
		 struct vm_area_struct *vma, unsigned long addr, int shift)
{
	if (vma) {
		unsigned long off;

		/*
		 * for small pages, there is no difference between
		 * shift and PAGE_SHIFT, so the bit-shift is safe.
		 * for huge pages, since vm_pgoff is in units of small
		 * pages, we need to shift off the always 0 bits to get
		 * a useful offset.
		 */
		BUG_ON(shift < PAGE_SHIFT);
		off = vma->vm_pgoff >> (shift - PAGE_SHIFT);
		off += (addr - vma->vm_start) >> shift;
		return offset_il_node(pol, off);
	} else
		return interleave_nodes(pol);
}

#ifdef CONFIG_HUGETLBFS
/*
 * huge_node(@vma, @addr, @gfp_flags, @mpol)
 * @vma: virtual memory area whose policy is sought
 * @addr: address in @vma for shared policy lookup and interleave policy
 * @gfp_flags: for requested zone
 * @mpol: pointer to mempolicy pointer for reference counted mempolicy
 * @nodemask: pointer to nodemask pointer for MPOL_BIND nodemask
 *
 * Returns a nid suitable for a huge page allocation and a pointer
 * to the struct mempolicy for conditional unref after allocation.
 * If the effective policy is 'BIND, returns a pointer to the mempolicy's
 * @nodemask for filtering the zonelist.
 *
 * Must be protected by read_mems_allowed_begin()
 */
int huge_node(struct vm_area_struct *vma, unsigned long addr, gfp_t gfp_flags,
				struct mempolicy **mpol, nodemask_t **nodemask)
{
	int nid;

	*mpol = get_vma_policy(vma, addr);
	*nodemask = NULL;	/* assume !MPOL_BIND */

	if (unlikely((*mpol)->mode == MPOL_INTERLEAVE)) {
		nid = interleave_nid(*mpol, vma, addr,
					huge_page_shift(hstate_vma(vma)));
	} else {
		nid = policy_node(gfp_flags, *mpol, numa_node_id());
		if ((*mpol)->mode == MPOL_BIND)
			*nodemask = &(*mpol)->v.nodes;
	}
	return nid;
}

/*
 * init_nodemask_of_mempolicy
 *
 * If the current task's mempolicy is "default" [NULL], return 'false'
 * to indicate default policy.  Otherwise, extract the policy nodemask
 * for 'bind' or 'interleave' policy into the argument nodemask, or
 * initialize the argument nodemask to contain the single node for
 * 'preferred' or 'local' policy and return 'true' to indicate presence
 * of non-default mempolicy.
 *
 * We don't bother with reference counting the mempolicy [mpol_get/put]
 * because the current task is examining it's own mempolicy and a task's
 * mempolicy is only ever changed by the task itself.
 *
 * N.B., it is the caller's responsibility to free a returned nodemask.
 */
bool init_nodemask_of_mempolicy(nodemask_t *mask)
{
	struct mempolicy *mempolicy;
	int nid;

	if (!(mask && current->mempolicy))
		return false;

	task_lock(current);
	mempolicy = current->mempolicy;
	switch (mempolicy->mode) {
	case MPOL_PREFERRED:
		if (mempolicy->flags & MPOL_F_LOCAL)
			nid = numa_node_id();
		else
			nid = mempolicy->v.preferred_node;
		init_nodemask_of_node(mask, nid);
		break;

	case MPOL_BIND:
		/* Fall through */
	case MPOL_INTERLEAVE:
		*mask =  mempolicy->v.nodes;
		break;

	default:
		BUG();
	}
	task_unlock(current);

	return true;
}
#endif

/*
 * mempolicy_nodemask_intersects
 *
 * If tsk's mempolicy is "default" [NULL], return 'true' to indicate default
 * policy.  Otherwise, check for intersection between mask and the policy
 * nodemask for 'bind' or 'interleave' policy.  For 'perferred' or 'local'
 * policy, always return true since it may allocate elsewhere on fallback.
 *
 * Takes task_lock(tsk) to prevent freeing of its mempolicy.
 */
bool mempolicy_nodemask_intersects(struct task_struct *tsk,
					const nodemask_t *mask)
{
	struct mempolicy *mempolicy;
	bool ret = true;

	if (!mask)
		return ret;
	task_lock(tsk);
	mempolicy = tsk->mempolicy;
	if (!mempolicy)
		goto out;

	switch (mempolicy->mode) {
	case MPOL_PREFERRED:
		/*
		 * MPOL_PREFERRED and MPOL_F_LOCAL are only preferred nodes to
		 * allocate from, they may fallback to other nodes when oom.
		 * Thus, it's possible for tsk to have allocated memory from
		 * nodes in mask.
		 */
		break;
	case MPOL_BIND:
	case MPOL_INTERLEAVE:
		ret = nodes_intersects(mempolicy->v.nodes, *mask);
		break;
	default:
		BUG();
	}
out:
	task_unlock(tsk);
	return ret;
}

/* Allocate a page in interleaved policy.
   Own path because it needs to do special accounting. */
static struct page *alloc_page_interleave(gfp_t gfp, unsigned order,
					unsigned nid)
{
	struct page *page;

	page = __alloc_pages(gfp, order, nid);
<<<<<<< HEAD
	if (page && page_to_nid(page) == nid)
		inc_zone_page_state(page, NUMA_INTERLEAVE_HIT);
=======
	if (page && page_to_nid(page) == nid) {
		preempt_disable();
		__inc_numa_state(page_zone(page), NUMA_INTERLEAVE_HIT);
		preempt_enable();
	}
>>>>>>> bb176f67
	return page;
}

/**
 * 	alloc_pages_vma	- Allocate a page for a VMA.
 *
 * 	@gfp:
 *      %GFP_USER    user allocation.
 *      %GFP_KERNEL  kernel allocations,
 *      %GFP_HIGHMEM highmem/user allocations,
 *      %GFP_FS      allocation should not call back into a file system.
 *      %GFP_ATOMIC  don't sleep.
 *
 *	@order:Order of the GFP allocation.
 * 	@vma:  Pointer to VMA or NULL if not available.
 *	@addr: Virtual Address of the allocation. Must be inside the VMA.
 *	@node: Which node to prefer for allocation (modulo policy).
 *	@hugepage: for hugepages try only the preferred node if possible
 *
 * 	This function allocates a page from the kernel page pool and applies
 *	a NUMA policy associated with the VMA or the current process.
 *	When VMA is not NULL caller must hold down_read on the mmap_sem of the
 *	mm_struct of the VMA to prevent it from going away. Should be used for
 *	all allocations for pages that will be mapped into user space. Returns
 *	NULL when no page can be allocated.
 */
struct page *
alloc_pages_vma(gfp_t gfp, int order, struct vm_area_struct *vma,
		unsigned long addr, int node, bool hugepage)
{
	struct mempolicy *pol;
	struct page *page;
	int preferred_nid;
	nodemask_t *nmask;

	pol = get_vma_policy(vma, addr);

	if (pol->mode == MPOL_INTERLEAVE) {
		unsigned nid;

		nid = interleave_nid(pol, vma, addr, PAGE_SHIFT + order);
		mpol_cond_put(pol);
		page = alloc_page_interleave(gfp, order, nid);
		goto out;
	}

	if (unlikely(IS_ENABLED(CONFIG_TRANSPARENT_HUGEPAGE) && hugepage)) {
		int hpage_node = node;

		/*
		 * For hugepage allocation and non-interleave policy which
		 * allows the current node (or other explicitly preferred
		 * node) we only try to allocate from the current/preferred
		 * node and don't fall back to other nodes, as the cost of
		 * remote accesses would likely offset THP benefits.
		 *
		 * If the policy is interleave, or does not allow the current
		 * node in its nodemask, we allocate the standard way.
		 */
		if (pol->mode == MPOL_PREFERRED &&
						!(pol->flags & MPOL_F_LOCAL))
			hpage_node = pol->v.preferred_node;

		nmask = policy_nodemask(gfp, pol);
		if (!nmask || node_isset(hpage_node, *nmask)) {
			mpol_cond_put(pol);
			page = __alloc_pages_node(hpage_node,
						gfp | __GFP_THISNODE, order);
			goto out;
		}
	}

	nmask = policy_nodemask(gfp, pol);
	preferred_nid = policy_node(gfp, pol, node);
	page = __alloc_pages_nodemask(gfp, order, preferred_nid, nmask);
	mpol_cond_put(pol);
out:
	return page;
}

/**
 * 	alloc_pages_current - Allocate pages.
 *
 *	@gfp:
 *		%GFP_USER   user allocation,
 *      	%GFP_KERNEL kernel allocation,
 *      	%GFP_HIGHMEM highmem allocation,
 *      	%GFP_FS     don't call back into a file system.
 *      	%GFP_ATOMIC don't sleep.
 *	@order: Power of two of allocation size in pages. 0 is a single page.
 *
 *	Allocate a page from the kernel page pool.  When not in
 *	interrupt context and apply the current process NUMA policy.
 *	Returns NULL when no page can be allocated.
 */
struct page *alloc_pages_current(gfp_t gfp, unsigned order)
{
	struct mempolicy *pol = &default_policy;
	struct page *page;

	if (!in_interrupt() && !(gfp & __GFP_THISNODE))
		pol = get_task_policy(current);

	/*
	 * No reference counting needed for current->mempolicy
	 * nor system default_policy
	 */
	if (pol->mode == MPOL_INTERLEAVE)
		page = alloc_page_interleave(gfp, order, interleave_nodes(pol));
	else
		page = __alloc_pages_nodemask(gfp, order,
				policy_node(gfp, pol, numa_node_id()),
				policy_nodemask(gfp, pol));

	return page;
}
EXPORT_SYMBOL(alloc_pages_current);

int vma_dup_policy(struct vm_area_struct *src, struct vm_area_struct *dst)
{
	struct mempolicy *pol = mpol_dup(vma_policy(src));

	if (IS_ERR(pol))
		return PTR_ERR(pol);
	dst->vm_policy = pol;
	return 0;
}

/*
 * If mpol_dup() sees current->cpuset == cpuset_being_rebound, then it
 * rebinds the mempolicy its copying by calling mpol_rebind_policy()
 * with the mems_allowed returned by cpuset_mems_allowed().  This
 * keeps mempolicies cpuset relative after its cpuset moves.  See
 * further kernel/cpuset.c update_nodemask().
 *
 * current's mempolicy may be rebinded by the other task(the task that changes
 * cpuset's mems), so we needn't do rebind work for current task.
 */

/* Slow path of a mempolicy duplicate */
struct mempolicy *__mpol_dup(struct mempolicy *old)
{
	struct mempolicy *new = kmem_cache_alloc(policy_cache, GFP_KERNEL);

	if (!new)
		return ERR_PTR(-ENOMEM);

	/* task's mempolicy is protected by alloc_lock */
	if (old == current->mempolicy) {
		task_lock(current);
		*new = *old;
		task_unlock(current);
	} else
		*new = *old;

	if (current_cpuset_is_being_rebound()) {
		nodemask_t mems = cpuset_mems_allowed(current);
		mpol_rebind_policy(new, &mems);
	}
	atomic_set(&new->refcnt, 1);
	return new;
}

/* Slow path of a mempolicy comparison */
bool __mpol_equal(struct mempolicy *a, struct mempolicy *b)
{
	if (!a || !b)
		return false;
	if (a->mode != b->mode)
		return false;
	if (a->flags != b->flags)
		return false;
	if (mpol_store_user_nodemask(a))
		if (!nodes_equal(a->w.user_nodemask, b->w.user_nodemask))
			return false;

	switch (a->mode) {
	case MPOL_BIND:
		/* Fall through */
	case MPOL_INTERLEAVE:
		return !!nodes_equal(a->v.nodes, b->v.nodes);
	case MPOL_PREFERRED:
		return a->v.preferred_node == b->v.preferred_node;
	default:
		BUG();
		return false;
	}
}

/*
 * Shared memory backing store policy support.
 *
 * Remember policies even when nobody has shared memory mapped.
 * The policies are kept in Red-Black tree linked from the inode.
 * They are protected by the sp->lock rwlock, which should be held
 * for any accesses to the tree.
 */

/*
 * lookup first element intersecting start-end.  Caller holds sp->lock for
 * reading or for writing
 */
static struct sp_node *
sp_lookup(struct shared_policy *sp, unsigned long start, unsigned long end)
{
	struct rb_node *n = sp->root.rb_node;

	while (n) {
		struct sp_node *p = rb_entry(n, struct sp_node, nd);

		if (start >= p->end)
			n = n->rb_right;
		else if (end <= p->start)
			n = n->rb_left;
		else
			break;
	}
	if (!n)
		return NULL;
	for (;;) {
		struct sp_node *w = NULL;
		struct rb_node *prev = rb_prev(n);
		if (!prev)
			break;
		w = rb_entry(prev, struct sp_node, nd);
		if (w->end <= start)
			break;
		n = prev;
	}
	return rb_entry(n, struct sp_node, nd);
}

/*
 * Insert a new shared policy into the list.  Caller holds sp->lock for
 * writing.
 */
static void sp_insert(struct shared_policy *sp, struct sp_node *new)
{
	struct rb_node **p = &sp->root.rb_node;
	struct rb_node *parent = NULL;
	struct sp_node *nd;

	while (*p) {
		parent = *p;
		nd = rb_entry(parent, struct sp_node, nd);
		if (new->start < nd->start)
			p = &(*p)->rb_left;
		else if (new->end > nd->end)
			p = &(*p)->rb_right;
		else
			BUG();
	}
	rb_link_node(&new->nd, parent, p);
	rb_insert_color(&new->nd, &sp->root);
	pr_debug("inserting %lx-%lx: %d\n", new->start, new->end,
		 new->policy ? new->policy->mode : 0);
}

/* Find shared policy intersecting idx */
struct mempolicy *
mpol_shared_policy_lookup(struct shared_policy *sp, unsigned long idx)
{
	struct mempolicy *pol = NULL;
	struct sp_node *sn;

	if (!sp->root.rb_node)
		return NULL;
	read_lock(&sp->lock);
	sn = sp_lookup(sp, idx, idx+1);
	if (sn) {
		mpol_get(sn->policy);
		pol = sn->policy;
	}
	read_unlock(&sp->lock);
	return pol;
}

static void sp_free(struct sp_node *n)
{
	mpol_put(n->policy);
	kmem_cache_free(sn_cache, n);
}

/**
 * mpol_misplaced - check whether current page node is valid in policy
 *
 * @page: page to be checked
 * @vma: vm area where page mapped
 * @addr: virtual address where page mapped
 *
 * Lookup current policy node id for vma,addr and "compare to" page's
 * node id.
 *
 * Returns:
 *	-1	- not misplaced, page is in the right node
 *	node	- node id where the page should be
 *
 * Policy determination "mimics" alloc_page_vma().
 * Called from fault path where we know the vma and faulting address.
 */
int mpol_misplaced(struct page *page, struct vm_area_struct *vma, unsigned long addr)
{
	struct mempolicy *pol;
	struct zoneref *z;
	int curnid = page_to_nid(page);
	unsigned long pgoff;
	int thiscpu = raw_smp_processor_id();
	int thisnid = cpu_to_node(thiscpu);
	int polnid = -1;
	int ret = -1;

	pol = get_vma_policy(vma, addr);
	if (!(pol->flags & MPOL_F_MOF))
		goto out;

	switch (pol->mode) {
	case MPOL_INTERLEAVE:
		pgoff = vma->vm_pgoff;
		pgoff += (addr - vma->vm_start) >> PAGE_SHIFT;
		polnid = offset_il_node(pol, pgoff);
		break;

	case MPOL_PREFERRED:
		if (pol->flags & MPOL_F_LOCAL)
			polnid = numa_node_id();
		else
			polnid = pol->v.preferred_node;
		break;

	case MPOL_BIND:

		/*
		 * allows binding to multiple nodes.
		 * use current page if in policy nodemask,
		 * else select nearest allowed node, if any.
		 * If no allowed nodes, use current [!misplaced].
		 */
		if (node_isset(curnid, pol->v.nodes))
			goto out;
		z = first_zones_zonelist(
				node_zonelist(numa_node_id(), GFP_HIGHUSER),
				gfp_zone(GFP_HIGHUSER),
				&pol->v.nodes);
		polnid = z->zone->node;
		break;

	default:
		BUG();
	}

	/* Migrate the page towards the node whose CPU is referencing it */
	if (pol->flags & MPOL_F_MORON) {
		polnid = thisnid;

		if (!should_numa_migrate_memory(current, page, curnid, thiscpu))
			goto out;
	}

	if (curnid != polnid)
		ret = polnid;
out:
	mpol_cond_put(pol);

	return ret;
}

/*
 * Drop the (possibly final) reference to task->mempolicy.  It needs to be
 * dropped after task->mempolicy is set to NULL so that any allocation done as
 * part of its kmem_cache_free(), such as by KASAN, doesn't reference a freed
 * policy.
 */
void mpol_put_task_policy(struct task_struct *task)
{
	struct mempolicy *pol;

	task_lock(task);
	pol = task->mempolicy;
	task->mempolicy = NULL;
	task_unlock(task);
	mpol_put(pol);
}

static void sp_delete(struct shared_policy *sp, struct sp_node *n)
{
	pr_debug("deleting %lx-l%lx\n", n->start, n->end);
	rb_erase(&n->nd, &sp->root);
	sp_free(n);
}

static void sp_node_init(struct sp_node *node, unsigned long start,
			unsigned long end, struct mempolicy *pol)
{
	node->start = start;
	node->end = end;
	node->policy = pol;
}

static struct sp_node *sp_alloc(unsigned long start, unsigned long end,
				struct mempolicy *pol)
{
	struct sp_node *n;
	struct mempolicy *newpol;

	n = kmem_cache_alloc(sn_cache, GFP_KERNEL);
	if (!n)
		return NULL;

	newpol = mpol_dup(pol);
	if (IS_ERR(newpol)) {
		kmem_cache_free(sn_cache, n);
		return NULL;
	}
	newpol->flags |= MPOL_F_SHARED;
	sp_node_init(n, start, end, newpol);

	return n;
}

/* Replace a policy range. */
static int shared_policy_replace(struct shared_policy *sp, unsigned long start,
				 unsigned long end, struct sp_node *new)
{
	struct sp_node *n;
	struct sp_node *n_new = NULL;
	struct mempolicy *mpol_new = NULL;
	int ret = 0;

restart:
	write_lock(&sp->lock);
	n = sp_lookup(sp, start, end);
	/* Take care of old policies in the same range. */
	while (n && n->start < end) {
		struct rb_node *next = rb_next(&n->nd);
		if (n->start >= start) {
			if (n->end <= end)
				sp_delete(sp, n);
			else
				n->start = end;
		} else {
			/* Old policy spanning whole new range. */
			if (n->end > end) {
				if (!n_new)
					goto alloc_new;

				*mpol_new = *n->policy;
				atomic_set(&mpol_new->refcnt, 1);
				sp_node_init(n_new, end, n->end, mpol_new);
				n->end = start;
				sp_insert(sp, n_new);
				n_new = NULL;
				mpol_new = NULL;
				break;
			} else
				n->end = start;
		}
		if (!next)
			break;
		n = rb_entry(next, struct sp_node, nd);
	}
	if (new)
		sp_insert(sp, new);
	write_unlock(&sp->lock);
	ret = 0;

err_out:
	if (mpol_new)
		mpol_put(mpol_new);
	if (n_new)
		kmem_cache_free(sn_cache, n_new);

	return ret;

alloc_new:
	write_unlock(&sp->lock);
	ret = -ENOMEM;
	n_new = kmem_cache_alloc(sn_cache, GFP_KERNEL);
	if (!n_new)
		goto err_out;
	mpol_new = kmem_cache_alloc(policy_cache, GFP_KERNEL);
	if (!mpol_new)
		goto err_out;
	goto restart;
}

/**
 * mpol_shared_policy_init - initialize shared policy for inode
 * @sp: pointer to inode shared policy
 * @mpol:  struct mempolicy to install
 *
 * Install non-NULL @mpol in inode's shared policy rb-tree.
 * On entry, the current task has a reference on a non-NULL @mpol.
 * This must be released on exit.
 * This is called at get_inode() calls and we can use GFP_KERNEL.
 */
void mpol_shared_policy_init(struct shared_policy *sp, struct mempolicy *mpol)
{
	int ret;

	sp->root = RB_ROOT;		/* empty tree == default mempolicy */
	rwlock_init(&sp->lock);

	if (mpol) {
		struct vm_area_struct pvma;
		struct mempolicy *new;
		NODEMASK_SCRATCH(scratch);

		if (!scratch)
			goto put_mpol;
		/* contextualize the tmpfs mount point mempolicy */
		new = mpol_new(mpol->mode, mpol->flags, &mpol->w.user_nodemask);
		if (IS_ERR(new))
			goto free_scratch; /* no valid nodemask intersection */

		task_lock(current);
		ret = mpol_set_nodemask(new, &mpol->w.user_nodemask, scratch);
		task_unlock(current);
		if (ret)
			goto put_new;

		/* Create pseudo-vma that contains just the policy */
		memset(&pvma, 0, sizeof(struct vm_area_struct));
		pvma.vm_end = TASK_SIZE;	/* policy covers entire file */
		mpol_set_shared_policy(sp, &pvma, new); /* adds ref */

put_new:
		mpol_put(new);			/* drop initial ref */
free_scratch:
		NODEMASK_SCRATCH_FREE(scratch);
put_mpol:
		mpol_put(mpol);	/* drop our incoming ref on sb mpol */
	}
}

int mpol_set_shared_policy(struct shared_policy *info,
			struct vm_area_struct *vma, struct mempolicy *npol)
{
	int err;
	struct sp_node *new = NULL;
	unsigned long sz = vma_pages(vma);

	pr_debug("set_shared_policy %lx sz %lu %d %d %lx\n",
		 vma->vm_pgoff,
		 sz, npol ? npol->mode : -1,
		 npol ? npol->flags : -1,
		 npol ? nodes_addr(npol->v.nodes)[0] : NUMA_NO_NODE);

	if (npol) {
		new = sp_alloc(vma->vm_pgoff, vma->vm_pgoff + sz, npol);
		if (!new)
			return -ENOMEM;
	}
	err = shared_policy_replace(info, vma->vm_pgoff, vma->vm_pgoff+sz, new);
	if (err && new)
		sp_free(new);
	return err;
}

/* Free a backing policy store on inode delete. */
void mpol_free_shared_policy(struct shared_policy *p)
{
	struct sp_node *n;
	struct rb_node *next;

	if (!p->root.rb_node)
		return;
	write_lock(&p->lock);
	next = rb_first(&p->root);
	while (next) {
		n = rb_entry(next, struct sp_node, nd);
		next = rb_next(&n->nd);
		sp_delete(p, n);
	}
	write_unlock(&p->lock);
}

#ifdef CONFIG_NUMA_BALANCING
static int __initdata numabalancing_override;

static void __init check_numabalancing_enable(void)
{
	bool numabalancing_default = false;

	if (IS_ENABLED(CONFIG_NUMA_BALANCING_DEFAULT_ENABLED))
		numabalancing_default = true;

	/* Parsed by setup_numabalancing. override == 1 enables, -1 disables */
	if (numabalancing_override)
		set_numabalancing_state(numabalancing_override == 1);

	if (num_online_nodes() > 1 && !numabalancing_override) {
		pr_info("%s automatic NUMA balancing. Configure with numa_balancing= or the kernel.numa_balancing sysctl\n",
			numabalancing_default ? "Enabling" : "Disabling");
		set_numabalancing_state(numabalancing_default);
	}
}

static int __init setup_numabalancing(char *str)
{
	int ret = 0;
	if (!str)
		goto out;

	if (!strcmp(str, "enable")) {
		numabalancing_override = 1;
		ret = 1;
	} else if (!strcmp(str, "disable")) {
		numabalancing_override = -1;
		ret = 1;
	}
out:
	if (!ret)
		pr_warn("Unable to parse numa_balancing=\n");

	return ret;
}
__setup("numa_balancing=", setup_numabalancing);
#else
static inline void __init check_numabalancing_enable(void)
{
}
#endif /* CONFIG_NUMA_BALANCING */

/* assumes fs == KERNEL_DS */
void __init numa_policy_init(void)
{
	nodemask_t interleave_nodes;
	unsigned long largest = 0;
	int nid, prefer = 0;

	policy_cache = kmem_cache_create("numa_policy",
					 sizeof(struct mempolicy),
					 0, SLAB_PANIC, NULL);

	sn_cache = kmem_cache_create("shared_policy_node",
				     sizeof(struct sp_node),
				     0, SLAB_PANIC, NULL);

	for_each_node(nid) {
		preferred_node_policy[nid] = (struct mempolicy) {
			.refcnt = ATOMIC_INIT(1),
			.mode = MPOL_PREFERRED,
			.flags = MPOL_F_MOF | MPOL_F_MORON,
			.v = { .preferred_node = nid, },
		};
	}

	/*
	 * Set interleaving policy for system init. Interleaving is only
	 * enabled across suitably sized nodes (default is >= 16MB), or
	 * fall back to the largest node if they're all smaller.
	 */
	nodes_clear(interleave_nodes);
	for_each_node_state(nid, N_MEMORY) {
		unsigned long total_pages = node_present_pages(nid);

		/* Preserve the largest node */
		if (largest < total_pages) {
			largest = total_pages;
			prefer = nid;
		}

		/* Interleave this node? */
		if ((total_pages << PAGE_SHIFT) >= (16 << 20))
			node_set(nid, interleave_nodes);
	}

	/* All too small, use the largest */
	if (unlikely(nodes_empty(interleave_nodes)))
		node_set(prefer, interleave_nodes);

	if (do_set_mempolicy(MPOL_INTERLEAVE, 0, &interleave_nodes))
		pr_err("%s: interleaving failed\n", __func__);

	check_numabalancing_enable();
}

/* Reset policy of current process to default */
void numa_default_policy(void)
{
	do_set_mempolicy(MPOL_DEFAULT, 0, NULL);
}

/*
 * Parse and format mempolicy from/to strings
 */

/*
 * "local" is implemented internally by MPOL_PREFERRED with MPOL_F_LOCAL flag.
 */
static const char * const policy_modes[] =
{
	[MPOL_DEFAULT]    = "default",
	[MPOL_PREFERRED]  = "prefer",
	[MPOL_BIND]       = "bind",
	[MPOL_INTERLEAVE] = "interleave",
	[MPOL_LOCAL]      = "local",
};


#ifdef CONFIG_TMPFS
/**
 * mpol_parse_str - parse string to mempolicy, for tmpfs mpol mount option.
 * @str:  string containing mempolicy to parse
 * @mpol:  pointer to struct mempolicy pointer, returned on success.
 *
 * Format of input:
 *	<mode>[=<flags>][:<nodelist>]
 *
 * On success, returns 0, else 1
 */
int mpol_parse_str(char *str, struct mempolicy **mpol)
{
	struct mempolicy *new = NULL;
	unsigned short mode;
	unsigned short mode_flags;
	nodemask_t nodes;
	char *nodelist = strchr(str, ':');
	char *flags = strchr(str, '=');
	int err = 1;

	if (nodelist) {
		/* NUL-terminate mode or flags string */
		*nodelist++ = '\0';
		if (nodelist_parse(nodelist, nodes))
			goto out;
		if (!nodes_subset(nodes, node_states[N_MEMORY]))
			goto out;
	} else
		nodes_clear(nodes);

	if (flags)
		*flags++ = '\0';	/* terminate mode string */

	for (mode = 0; mode < MPOL_MAX; mode++) {
		if (!strcmp(str, policy_modes[mode])) {
			break;
		}
	}
	if (mode >= MPOL_MAX)
		goto out;

	switch (mode) {
	case MPOL_PREFERRED:
		/*
		 * Insist on a nodelist of one node only
		 */
		if (nodelist) {
			char *rest = nodelist;
			while (isdigit(*rest))
				rest++;
			if (*rest)
				goto out;
		}
		break;
	case MPOL_INTERLEAVE:
		/*
		 * Default to online nodes with memory if no nodelist
		 */
		if (!nodelist)
			nodes = node_states[N_MEMORY];
		break;
	case MPOL_LOCAL:
		/*
		 * Don't allow a nodelist;  mpol_new() checks flags
		 */
		if (nodelist)
			goto out;
		mode = MPOL_PREFERRED;
		break;
	case MPOL_DEFAULT:
		/*
		 * Insist on a empty nodelist
		 */
		if (!nodelist)
			err = 0;
		goto out;
	case MPOL_BIND:
		/*
		 * Insist on a nodelist
		 */
		if (!nodelist)
			goto out;
	}

	mode_flags = 0;
	if (flags) {
		/*
		 * Currently, we only support two mutually exclusive
		 * mode flags.
		 */
		if (!strcmp(flags, "static"))
			mode_flags |= MPOL_F_STATIC_NODES;
		else if (!strcmp(flags, "relative"))
			mode_flags |= MPOL_F_RELATIVE_NODES;
		else
			goto out;
	}

	new = mpol_new(mode, mode_flags, &nodes);
	if (IS_ERR(new))
		goto out;

	/*
	 * Save nodes for mpol_to_str() to show the tmpfs mount options
	 * for /proc/mounts, /proc/pid/mounts and /proc/pid/mountinfo.
	 */
	if (mode != MPOL_PREFERRED)
		new->v.nodes = nodes;
	else if (nodelist)
		new->v.preferred_node = first_node(nodes);
	else
		new->flags |= MPOL_F_LOCAL;

	/*
	 * Save nodes for contextualization: this will be used to "clone"
	 * the mempolicy in a specific context [cpuset] at a later time.
	 */
	new->w.user_nodemask = nodes;

	err = 0;

out:
	/* Restore string for error message */
	if (nodelist)
		*--nodelist = ':';
	if (flags)
		*--flags = '=';
	if (!err)
		*mpol = new;
	return err;
}
#endif /* CONFIG_TMPFS */

/**
 * mpol_to_str - format a mempolicy structure for printing
 * @buffer:  to contain formatted mempolicy string
 * @maxlen:  length of @buffer
 * @pol:  pointer to mempolicy to be formatted
 *
 * Convert @pol into a string.  If @buffer is too short, truncate the string.
 * Recommend a @maxlen of at least 32 for the longest mode, "interleave", the
 * longest flag, "relative", and to display at least a few node ids.
 */
void mpol_to_str(char *buffer, int maxlen, struct mempolicy *pol)
{
	char *p = buffer;
	nodemask_t nodes = NODE_MASK_NONE;
	unsigned short mode = MPOL_DEFAULT;
	unsigned short flags = 0;

	if (pol && pol != &default_policy && !(pol->flags & MPOL_F_MORON)) {
		mode = pol->mode;
		flags = pol->flags;
	}

	switch (mode) {
	case MPOL_DEFAULT:
		break;
	case MPOL_PREFERRED:
		if (flags & MPOL_F_LOCAL)
			mode = MPOL_LOCAL;
		else
			node_set(pol->v.preferred_node, nodes);
		break;
	case MPOL_BIND:
	case MPOL_INTERLEAVE:
		nodes = pol->v.nodes;
		break;
	default:
		WARN_ON_ONCE(1);
		snprintf(p, maxlen, "unknown");
		return;
	}

	p += snprintf(p, maxlen, "%s", policy_modes[mode]);

	if (flags & MPOL_MODE_FLAGS) {
		p += snprintf(p, buffer + maxlen - p, "=");

		/*
		 * Currently, the only defined flags are mutually exclusive
		 */
		if (flags & MPOL_F_STATIC_NODES)
			p += snprintf(p, buffer + maxlen - p, "static");
		else if (flags & MPOL_F_RELATIVE_NODES)
			p += snprintf(p, buffer + maxlen - p, "relative");
	}

	if (!nodes_empty(nodes))
		p += scnprintf(p, buffer + maxlen - p, ":%*pbl",
			       nodemask_pr_args(&nodes));
}<|MERGE_RESOLUTION|>--- conflicted
+++ resolved
@@ -1920,16 +1920,11 @@
 	struct page *page;
 
 	page = __alloc_pages(gfp, order, nid);
-<<<<<<< HEAD
-	if (page && page_to_nid(page) == nid)
-		inc_zone_page_state(page, NUMA_INTERLEAVE_HIT);
-=======
 	if (page && page_to_nid(page) == nid) {
 		preempt_disable();
 		__inc_numa_state(page_zone(page), NUMA_INTERLEAVE_HIT);
 		preempt_enable();
 	}
->>>>>>> bb176f67
 	return page;
 }
 
