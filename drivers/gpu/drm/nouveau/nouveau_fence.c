--- conflicted
+++ resolved
@@ -350,32 +350,8 @@
 		ret = dma_resv_reserve_shared(resv, 1);
 		if (ret)
 			return ret;
-
-<<<<<<< HEAD
-		fobj = NULL;
-	} else {
-		fobj = dma_resv_shared_list(resv);
-	}
-
-	/* Waiting for the exclusive fence first causes performance regressions
-	 * under some circumstances. So manually wait for the shared ones first.
-	 */
-	for (i = 0; i < (fobj ? fobj->shared_count : 0) && !ret; ++i) {
-		struct nouveau_channel *prev = NULL;
-		bool must_wait = true;
-
-		fence = rcu_dereference_protected(fobj->shared[i],
-						dma_resv_held(resv));
-
-		f = nouveau_local_fence(fence, chan->drm);
-		if (f) {
-			rcu_read_lock();
-			prev = rcu_dereference(f->channel);
-			if (prev && (prev == chan || fctx->sync(f, prev, chan) == 0))
-				must_wait = false;
-			rcu_read_unlock();
-		}
-=======
+	}
+
 	/* Waiting for the exclusive fence first causes performance regressions
 	 * under some circumstances. So manually wait for the shared ones first.
 	 */
@@ -403,35 +379,11 @@
 				if (!must_wait)
 					continue;
 			}
->>>>>>> 754e0b0e
 
 			ret = dma_fence_wait(fence, intr);
-<<<<<<< HEAD
-	}
-
-	fence = dma_resv_excl_fence(resv);
-	if (fence) {
-		struct nouveau_channel *prev = NULL;
-		bool must_wait = true;
-
-		f = nouveau_local_fence(fence, chan->drm);
-		if (f) {
-			rcu_read_lock();
-			prev = rcu_dereference(f->channel);
-			if (prev && (prev == chan || fctx->sync(f, prev, chan) == 0))
-				must_wait = false;
-			rcu_read_unlock();
-		}
-
-		if (must_wait)
-			ret = dma_fence_wait(fence, intr);
-
-		return ret;
-=======
 			if (ret)
 				return ret;
 		}
->>>>>>> 754e0b0e
 	}
 
 	return 0;
