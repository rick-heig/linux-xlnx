--- conflicted
+++ resolved
@@ -191,15 +191,9 @@
 
 	obj->base.read_domains = I915_GEM_DOMAIN_CPU;
 	obj->base.write_domain = I915_GEM_DOMAIN_CPU;
-<<<<<<< HEAD
-	obj->cache_level = HAS_LLC(i915) ? I915_CACHE_LLC : I915_CACHE_NONE;
-	obj->cache_coherent = i915_gem_object_is_coherent(obj);
-	obj->cache_dirty = !obj->cache_coherent;
-=======
 
 	cache_level = HAS_LLC(i915) ? I915_CACHE_LLC : I915_CACHE_NONE;
 	i915_gem_object_set_cache_coherency(obj, cache_level);
->>>>>>> bb176f67
 
 	return obj;
 }