--- conflicted
+++ resolved
@@ -8101,7 +8101,6 @@
 
 	WARN_ON(rps->max_freq < rps->min_freq);
 	WARN_ON(rps->idle_freq > rps->max_freq);
-<<<<<<< HEAD
 
 	WARN_ON(rps->efficient_freq < rps->min_freq);
 	WARN_ON(rps->efficient_freq > rps->max_freq);
@@ -8122,28 +8121,6 @@
 	if (HAS_LLC(dev_priv))
 		intel_enable_llc_pstate(dev_priv);
 
-=======
-
-	WARN_ON(rps->efficient_freq < rps->min_freq);
-	WARN_ON(rps->efficient_freq > rps->max_freq);
-
-	rps->enabled = true;
-}
-
-void intel_enable_gt_powersave(struct drm_i915_private *dev_priv)
-{
-	/* Powersaving is controlled by the host when inside a VM */
-	if (intel_vgpu_active(dev_priv))
-		return;
-
-	mutex_lock(&dev_priv->pcu_lock);
-
-	intel_enable_rc6(dev_priv);
-	intel_enable_rps(dev_priv);
-	if (HAS_LLC(dev_priv))
-		intel_enable_llc_pstate(dev_priv);
-
->>>>>>> cdc1cdca
 	mutex_unlock(&dev_priv->pcu_lock);
 }
 
