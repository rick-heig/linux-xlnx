/*
 * Copyright (c) 2013-2015, Mellanox Technologies. All rights reserved.
 *
 * This software is available to you under a choice of one of two
 * licenses.  You may choose to be licensed under the terms of the GNU
 * General Public License (GPL) Version 2, available from the file
 * COPYING in the main directory of this source tree, or the
 * OpenIB.org BSD license below:
 *
 *     Redistribution and use in source and binary forms, with or
 *     without modification, are permitted provided that the following
 *     conditions are met:
 *
 *      - Redistributions of source code must retain the above
 *        copyright notice, this list of conditions and the following
 *        disclaimer.
 *
 *      - Redistributions in binary form must reproduce the above
 *        copyright notice, this list of conditions and the following
 *        disclaimer in the documentation and/or other materials
 *        provided with the distribution.
 *
 * THE SOFTWARE IS PROVIDED "AS IS", WITHOUT WARRANTY OF ANY KIND,
 * EXPRESS OR IMPLIED, INCLUDING BUT NOT LIMITED TO THE WARRANTIES OF
 * MERCHANTABILITY, FITNESS FOR A PARTICULAR PURPOSE AND
 * NONINFRINGEMENT. IN NO EVENT SHALL THE AUTHORS OR COPYRIGHT HOLDERS
 * BE LIABLE FOR ANY CLAIM, DAMAGES OR OTHER LIABILITY, WHETHER IN AN
 * ACTION OF CONTRACT, TORT OR OTHERWISE, ARISING FROM, OUT OF OR IN
 * CONNECTION WITH THE SOFTWARE OR THE USE OR OTHER DEALINGS IN THE
 * SOFTWARE.
 */

#include <rdma/ib_umem.h>
#include <rdma/ib_umem_odp.h>
#include <linux/kernel.h>

#include "mlx5_ib.h"
#include "cmd.h"

#include <linux/mlx5/eq.h>

/* Contains the details of a pagefault. */
struct mlx5_pagefault {
	u32			bytes_committed;
	u32			token;
	u8			event_subtype;
	u8			type;
	union {
		/* Initiator or send message responder pagefault details. */
		struct {
			/* Received packet size, only valid for responders. */
			u32	packet_size;
			/*
			 * Number of resource holding WQE, depends on type.
			 */
			u32	wq_num;
			/*
			 * WQE index. Refers to either the send queue or
			 * receive queue, according to event_subtype.
			 */
			u16	wqe_index;
		} wqe;
		/* RDMA responder pagefault details */
		struct {
			u32	r_key;
			/*
			 * Received packet size, minimal size page fault
			 * resolution required for forward progress.
			 */
			u32	packet_size;
			u32	rdma_op_len;
			u64	rdma_va;
		} rdma;
	};

	struct mlx5_ib_pf_eq	*eq;
	struct work_struct	work;
};

#define MAX_PREFETCH_LEN (4*1024*1024U)

/* Timeout in ms to wait for an active mmu notifier to complete when handling
 * a pagefault. */
#define MMU_NOTIFIER_TIMEOUT 1000

#define MLX5_IMR_MTT_BITS (30 - PAGE_SHIFT)
#define MLX5_IMR_MTT_SHIFT (MLX5_IMR_MTT_BITS + PAGE_SHIFT)
#define MLX5_IMR_MTT_ENTRIES BIT_ULL(MLX5_IMR_MTT_BITS)
#define MLX5_IMR_MTT_SIZE BIT_ULL(MLX5_IMR_MTT_SHIFT)
#define MLX5_IMR_MTT_MASK (~(MLX5_IMR_MTT_SIZE - 1))

#define MLX5_KSM_PAGE_SHIFT MLX5_IMR_MTT_SHIFT

static u64 mlx5_imr_ksm_entries;

void mlx5_odp_populate_klm(struct mlx5_klm *pklm, size_t idx, size_t nentries,
			   struct mlx5_ib_mr *imr, int flags)
{
	struct mlx5_klm *end = pklm + nentries;

	if (flags & MLX5_IB_UPD_XLT_ZAP) {
		for (; pklm != end; pklm++, idx++) {
			pklm->bcount = cpu_to_be32(MLX5_IMR_MTT_SIZE);
			pklm->key = cpu_to_be32(imr->dev->null_mkey);
			pklm->va = 0;
		}
		return;
	}

	/*
<<<<<<< HEAD
	 * The locking here is pretty subtle. Ideally the implicit children
	 * list would be protected by the umem_mutex, however that is not
	 * possible. Instead this uses a weaker update-then-lock pattern:
	 *
	 *  srcu_read_lock()
	 *    <change children list>
=======
	 * The locking here is pretty subtle. Ideally the implicit_children
	 * xarray would be protected by the umem_mutex, however that is not
	 * possible. Instead this uses a weaker update-then-lock pattern:
	 *
	 *  srcu_read_lock()
	 *    xa_store()
>>>>>>> f295e4ce
	 *    mutex_lock(umem_mutex)
	 *     mlx5_ib_update_xlt()
	 *    mutex_unlock(umem_mutex)
	 *    destroy lkey
	 *
<<<<<<< HEAD
	 * ie any change the children list must be followed by the locked
	 * update_xlt before destroying.
	 *
	 * The umem_mutex provides the acquire/release semantic needed to make
	 * the children list visible to a racing thread. While SRCU is not
	 * technically required, using it gives consistent use of the SRCU
	 * locking around the children list.
	 */
	lockdep_assert_held(&to_ib_umem_odp(mr->umem)->umem_mutex);
	lockdep_assert_held(&mr->dev->mr_srcu);

	odp = odp_lookup(offset * MLX5_IMR_MTT_SIZE,
			 nentries * MLX5_IMR_MTT_SIZE, mr);
=======
	 * ie any change the xarray must be followed by the locked update_xlt
	 * before destroying.
	 *
	 * The umem_mutex provides the acquire/release semantic needed to make
	 * the xa_store() visible to a racing thread. While SRCU is not
	 * technically required, using it gives consistent use of the SRCU
	 * locking around the xarray.
	 */
	lockdep_assert_held(&to_ib_umem_odp(imr->umem)->umem_mutex);
	lockdep_assert_held(&imr->dev->odp_srcu);
>>>>>>> f295e4ce

	for (; pklm != end; pklm++, idx++) {
		struct mlx5_ib_mr *mtt = xa_load(&imr->implicit_children, idx);

		pklm->bcount = cpu_to_be32(MLX5_IMR_MTT_SIZE);
		if (mtt) {
			pklm->key = cpu_to_be32(mtt->ibmr.lkey);
			pklm->va = cpu_to_be64(idx * MLX5_IMR_MTT_SIZE);
		} else {
			pklm->key = cpu_to_be32(imr->dev->null_mkey);
			pklm->va = 0;
		}
	}
}

static void dma_fence_odp_mr(struct mlx5_ib_mr *mr)
{
<<<<<<< HEAD
	struct ib_umem_odp *odp = container_of(work, struct ib_umem_odp, work);
	int idx = ib_umem_start(odp) >> MLX5_IMR_MTT_SHIFT;
	struct mlx5_ib_mr *mr = odp->private, *imr = mr->parent;
	struct ib_umem_odp *odp_imr = to_ib_umem_odp(imr->umem);
	int srcu_key;
=======
	struct ib_umem_odp *odp = to_ib_umem_odp(mr->umem);
>>>>>>> f295e4ce

	/* Ensure mlx5_ib_invalidate_range() will not touch the MR any more */
	mutex_lock(&odp->umem_mutex);
	if (odp->npages) {
		mlx5_mr_cache_invalidate(mr);
		ib_umem_odp_unmap_dma_pages(odp, ib_umem_start(odp),
					    ib_umem_end(odp));
		WARN_ON(odp->npages);
	}
	odp->private = NULL;
	mutex_unlock(&odp->umem_mutex);

<<<<<<< HEAD
	if (smp_load_acquire(&imr->live)) {
		srcu_key = srcu_read_lock(&mr->dev->mr_srcu);
		mutex_lock(&odp_imr->umem_mutex);
		mlx5_ib_update_xlt(imr, idx, 1, 0,
				   MLX5_IB_UPD_XLT_INDIRECT |
				   MLX5_IB_UPD_XLT_ATOMIC);
		mutex_unlock(&odp_imr->umem_mutex);
		srcu_read_unlock(&mr->dev->mr_srcu, srcu_key);
	}
	ib_umem_odp_release(odp);
=======
	if (!mr->allocated_from_cache) {
		mlx5_core_destroy_mkey(mr->dev->mdev, &mr->mmkey);
		WARN_ON(mr->descs);
	}
}

/*
 * This must be called after the mr has been removed from implicit_children
 * and the SRCU synchronized.  NOTE: The MR does not necessarily have to be
 * empty here, parallel page faults could have raced with the free process and
 * added pages to it.
 */
static void free_implicit_child_mr(struct mlx5_ib_mr *mr, bool need_imr_xlt)
{
	struct mlx5_ib_mr *imr = mr->parent;
	struct ib_umem_odp *odp_imr = to_ib_umem_odp(imr->umem);
	struct ib_umem_odp *odp = to_ib_umem_odp(mr->umem);
	unsigned long idx = ib_umem_start(odp) >> MLX5_IMR_MTT_SHIFT;
	int srcu_key;

	/* implicit_child_mr's are not allowed to have deferred work */
	WARN_ON(atomic_read(&mr->num_deferred_work));

	if (need_imr_xlt) {
		srcu_key = srcu_read_lock(&mr->dev->odp_srcu);
		mutex_lock(&odp_imr->umem_mutex);
		mlx5_ib_update_xlt(mr->parent, idx, 1, 0,
				   MLX5_IB_UPD_XLT_INDIRECT |
				   MLX5_IB_UPD_XLT_ATOMIC);
		mutex_unlock(&odp_imr->umem_mutex);
		srcu_read_unlock(&mr->dev->odp_srcu, srcu_key);
	}

	dma_fence_odp_mr(mr);

	mr->parent = NULL;
>>>>>>> f295e4ce
	mlx5_mr_cache_free(mr->dev, mr);
	ib_umem_odp_release(odp);
	atomic_dec(&imr->num_deferred_work);
}

static void free_implicit_child_mr_work(struct work_struct *work)
{
	struct mlx5_ib_mr *mr =
		container_of(work, struct mlx5_ib_mr, odp_destroy.work);

	free_implicit_child_mr(mr, true);
}

static void free_implicit_child_mr_rcu(struct rcu_head *head)
{
	struct mlx5_ib_mr *mr =
		container_of(head, struct mlx5_ib_mr, odp_destroy.rcu);

	/* Freeing a MR is a sleeping operation, so bounce to a work queue */
	INIT_WORK(&mr->odp_destroy.work, free_implicit_child_mr_work);
	queue_work(system_unbound_wq, &mr->odp_destroy.work);
}

static void destroy_unused_implicit_child_mr(struct mlx5_ib_mr *mr)
{
	struct ib_umem_odp *odp = to_ib_umem_odp(mr->umem);
	unsigned long idx = ib_umem_start(odp) >> MLX5_IMR_MTT_SHIFT;
	struct mlx5_ib_mr *imr = mr->parent;

	xa_lock(&imr->implicit_children);
	/*
	 * This can race with mlx5_ib_free_implicit_mr(), the first one to
	 * reach the xa lock wins the race and destroys the MR.
	 */
	if (__xa_cmpxchg(&imr->implicit_children, idx, mr, NULL, GFP_ATOMIC) !=
	    mr)
		goto out_unlock;

	atomic_inc(&imr->num_deferred_work);
	call_srcu(&mr->dev->odp_srcu, &mr->odp_destroy.rcu,
		  free_implicit_child_mr_rcu);

out_unlock:
	xa_unlock(&imr->implicit_children);
}

void mlx5_ib_invalidate_range(struct ib_umem_odp *umem_odp, unsigned long start,
			      unsigned long end)
{
	struct mlx5_ib_mr *mr;
	const u64 umr_block_mask = (MLX5_UMR_MTT_ALIGNMENT /
				    sizeof(struct mlx5_mtt)) - 1;
	u64 idx = 0, blk_start_idx = 0;
	u64 invalidations = 0;
	int in_block = 0;
	u64 addr;

	mutex_lock(&umem_odp->umem_mutex);
	/*
	 * If npages is zero then umem_odp->private may not be setup yet. This
	 * does not complete until after the first page is mapped for DMA.
	 */
	if (!umem_odp->npages)
		goto out;
	mr = umem_odp->private;

	start = max_t(u64, ib_umem_start(umem_odp), start);
	end = min_t(u64, ib_umem_end(umem_odp), end);

	/*
	 * Iteration one - zap the HW's MTTs. The notifiers_count ensures that
	 * while we are doing the invalidation, no page fault will attempt to
	 * overwrite the same MTTs.  Concurent invalidations might race us,
	 * but they will write 0s as well, so no difference in the end result.
	 */
	for (addr = start; addr < end; addr += BIT(umem_odp->page_shift)) {
		idx = (addr - ib_umem_start(umem_odp)) >> umem_odp->page_shift;
		/*
		 * Strive to write the MTTs in chunks, but avoid overwriting
		 * non-existing MTTs. The huristic here can be improved to
		 * estimate the cost of another UMR vs. the cost of bigger
		 * UMR.
		 */
		if (umem_odp->dma_list[idx] &
		    (ODP_READ_ALLOWED_BIT | ODP_WRITE_ALLOWED_BIT)) {
			if (!in_block) {
				blk_start_idx = idx;
				in_block = 1;
			}

			/* Count page invalidations */
			invalidations += idx - blk_start_idx + 1;
		} else {
			u64 umr_offset = idx & umr_block_mask;

			if (in_block && umr_offset == 0) {
				mlx5_ib_update_xlt(mr, blk_start_idx,
						   idx - blk_start_idx, 0,
						   MLX5_IB_UPD_XLT_ZAP |
						   MLX5_IB_UPD_XLT_ATOMIC);
				in_block = 0;
			}
		}
	}
	if (in_block)
		mlx5_ib_update_xlt(mr, blk_start_idx,
				   idx - blk_start_idx + 1, 0,
				   MLX5_IB_UPD_XLT_ZAP |
				   MLX5_IB_UPD_XLT_ATOMIC);
<<<<<<< HEAD
=======

	mlx5_update_odp_stats(mr, invalidations, invalidations);

>>>>>>> f295e4ce
	/*
	 * We are now sure that the device will not access the
	 * memory. We can safely unmap it, and mark it as dirty if
	 * needed.
	 */

	ib_umem_odp_unmap_dma_pages(umem_odp, start, end);

<<<<<<< HEAD
	if (unlikely(!umem_odp->npages && mr->parent &&
		     !umem_odp->dying)) {
		WRITE_ONCE(mr->live, 0);
		umem_odp->dying = 1;
		atomic_inc(&mr->parent->num_leaf_free);
		schedule_work(&umem_odp->work);
	}
=======
	if (unlikely(!umem_odp->npages && mr->parent))
		destroy_unused_implicit_child_mr(mr);
out:
>>>>>>> f295e4ce
	mutex_unlock(&umem_odp->umem_mutex);
}

void mlx5_ib_internal_fill_odp_caps(struct mlx5_ib_dev *dev)
{
	struct ib_odp_caps *caps = &dev->odp_caps;

	memset(caps, 0, sizeof(*caps));

	if (!MLX5_CAP_GEN(dev->mdev, pg) ||
	    !mlx5_ib_can_use_umr(dev, true))
		return;

	caps->general_caps = IB_ODP_SUPPORT;

	if (MLX5_CAP_GEN(dev->mdev, umr_extended_translation_offset))
		dev->odp_max_size = U64_MAX;
	else
		dev->odp_max_size = BIT_ULL(MLX5_MAX_UMR_SHIFT + PAGE_SHIFT);

	if (MLX5_CAP_ODP(dev->mdev, ud_odp_caps.send))
		caps->per_transport_caps.ud_odp_caps |= IB_ODP_SUPPORT_SEND;

	if (MLX5_CAP_ODP(dev->mdev, ud_odp_caps.srq_receive))
		caps->per_transport_caps.ud_odp_caps |= IB_ODP_SUPPORT_SRQ_RECV;

	if (MLX5_CAP_ODP(dev->mdev, rc_odp_caps.send))
		caps->per_transport_caps.rc_odp_caps |= IB_ODP_SUPPORT_SEND;

	if (MLX5_CAP_ODP(dev->mdev, rc_odp_caps.receive))
		caps->per_transport_caps.rc_odp_caps |= IB_ODP_SUPPORT_RECV;

	if (MLX5_CAP_ODP(dev->mdev, rc_odp_caps.write))
		caps->per_transport_caps.rc_odp_caps |= IB_ODP_SUPPORT_WRITE;

	if (MLX5_CAP_ODP(dev->mdev, rc_odp_caps.read))
		caps->per_transport_caps.rc_odp_caps |= IB_ODP_SUPPORT_READ;

	if (MLX5_CAP_ODP(dev->mdev, rc_odp_caps.atomic))
		caps->per_transport_caps.rc_odp_caps |= IB_ODP_SUPPORT_ATOMIC;

	if (MLX5_CAP_ODP(dev->mdev, rc_odp_caps.srq_receive))
		caps->per_transport_caps.rc_odp_caps |= IB_ODP_SUPPORT_SRQ_RECV;

	if (MLX5_CAP_ODP(dev->mdev, xrc_odp_caps.send))
		caps->per_transport_caps.xrc_odp_caps |= IB_ODP_SUPPORT_SEND;

	if (MLX5_CAP_ODP(dev->mdev, xrc_odp_caps.receive))
		caps->per_transport_caps.xrc_odp_caps |= IB_ODP_SUPPORT_RECV;

	if (MLX5_CAP_ODP(dev->mdev, xrc_odp_caps.write))
		caps->per_transport_caps.xrc_odp_caps |= IB_ODP_SUPPORT_WRITE;

	if (MLX5_CAP_ODP(dev->mdev, xrc_odp_caps.read))
		caps->per_transport_caps.xrc_odp_caps |= IB_ODP_SUPPORT_READ;

	if (MLX5_CAP_ODP(dev->mdev, xrc_odp_caps.atomic))
		caps->per_transport_caps.xrc_odp_caps |= IB_ODP_SUPPORT_ATOMIC;

	if (MLX5_CAP_ODP(dev->mdev, xrc_odp_caps.srq_receive))
		caps->per_transport_caps.xrc_odp_caps |= IB_ODP_SUPPORT_SRQ_RECV;

	if (MLX5_CAP_GEN(dev->mdev, fixed_buffer_size) &&
	    MLX5_CAP_GEN(dev->mdev, null_mkey) &&
	    MLX5_CAP_GEN(dev->mdev, umr_extended_translation_offset) &&
	    !MLX5_CAP_GEN(dev->mdev, umr_indirect_mkey_disabled))
		caps->general_caps |= IB_ODP_SUPPORT_IMPLICIT;
}

static void mlx5_ib_page_fault_resume(struct mlx5_ib_dev *dev,
				      struct mlx5_pagefault *pfault,
				      int error)
{
	int wq_num = pfault->event_subtype == MLX5_PFAULT_SUBTYPE_WQE ?
		     pfault->wqe.wq_num : pfault->token;
	u32 out[MLX5_ST_SZ_DW(page_fault_resume_out)] = { };
	u32 in[MLX5_ST_SZ_DW(page_fault_resume_in)]   = { };
	int err;

	MLX5_SET(page_fault_resume_in, in, opcode, MLX5_CMD_OP_PAGE_FAULT_RESUME);
	MLX5_SET(page_fault_resume_in, in, page_fault_type, pfault->type);
	MLX5_SET(page_fault_resume_in, in, token, pfault->token);
	MLX5_SET(page_fault_resume_in, in, wq_number, wq_num);
	MLX5_SET(page_fault_resume_in, in, error, !!error);

	err = mlx5_cmd_exec(dev->mdev, in, sizeof(in), out, sizeof(out));
	if (err)
		mlx5_ib_err(dev, "Failed to resolve the page fault on WQ 0x%x err %d\n",
			    wq_num, err);
}

static struct mlx5_ib_mr *implicit_get_child_mr(struct mlx5_ib_mr *imr,
						unsigned long idx)
{
	struct ib_umem_odp *odp;
	struct mlx5_ib_mr *mr;
	struct mlx5_ib_mr *ret;
	int err;

	odp = ib_umem_odp_alloc_child(to_ib_umem_odp(imr->umem),
				      idx * MLX5_IMR_MTT_SIZE,
				      MLX5_IMR_MTT_SIZE);
	if (IS_ERR(odp))
		return ERR_CAST(odp);

	ret = mr = mlx5_mr_cache_alloc(imr->dev, MLX5_IMR_MTT_CACHE_ENTRY);
	if (IS_ERR(mr))
		goto out_umem;

	mr->ibmr.pd = imr->ibmr.pd;
	mr->access_flags = imr->access_flags;
	mr->umem = &odp->umem;
	mr->ibmr.lkey = mr->mmkey.key;
	mr->ibmr.rkey = mr->mmkey.key;
<<<<<<< HEAD

	mlx5_ib_dbg(dev, "key %x dev %p mr %p\n",
		    mr->mmkey.key, dev->mdev, mr);

	return mr;

fail:
	mlx5_ib_err(dev, "Failed to register MKEY %d\n", err);
	mlx5_mr_cache_free(dev, mr);

	return ERR_PTR(err);
}

static struct ib_umem_odp *implicit_mr_get_data(struct mlx5_ib_mr *mr,
						u64 io_virt, size_t bcnt)
{
	struct mlx5_ib_dev *dev = to_mdev(mr->ibmr.pd->device);
	struct ib_umem_odp *odp, *result = NULL;
	struct ib_umem_odp *odp_mr = to_ib_umem_odp(mr->umem);
	u64 addr = io_virt & MLX5_IMR_MTT_MASK;
	int nentries = 0, start_idx = 0, ret;
	struct mlx5_ib_mr *mtt;

	mutex_lock(&odp_mr->umem_mutex);
	odp = odp_lookup(addr, 1, mr);

	mlx5_ib_dbg(dev, "io_virt:%llx bcnt:%zx addr:%llx odp:%p\n",
		    io_virt, bcnt, addr, odp);

next_mr:
	if (likely(odp)) {
		if (nentries)
			nentries++;
	} else {
		odp = ib_umem_odp_alloc_child(odp_mr, addr, MLX5_IMR_MTT_SIZE);
		if (IS_ERR(odp)) {
			mutex_unlock(&odp_mr->umem_mutex);
			return ERR_CAST(odp);
		}

		mtt = implicit_mr_alloc(mr->ibmr.pd, odp, 0,
					mr->access_flags);
		if (IS_ERR(mtt)) {
			mutex_unlock(&odp_mr->umem_mutex);
			ib_umem_odp_release(odp);
			return ERR_CAST(mtt);
		}

		odp->private = mtt;
		mtt->umem = &odp->umem;
		mtt->mmkey.iova = addr;
		mtt->parent = mr;
		INIT_WORK(&odp->work, mr_leaf_free_action);

		smp_store_release(&mtt->live, 1);

		if (!nentries)
			start_idx = addr >> MLX5_IMR_MTT_SHIFT;
		nentries++;
	}

	/* Return first odp if region not covered by single one */
	if (likely(!result))
		result = odp;

	addr += MLX5_IMR_MTT_SIZE;
	if (unlikely(addr < io_virt + bcnt)) {
		odp = odp_next(odp);
		if (odp && ib_umem_start(odp) != addr)
			odp = NULL;
		goto next_mr;
=======
	mr->mmkey.iova = idx * MLX5_IMR_MTT_SIZE;
	mr->parent = imr;
	odp->private = mr;

	err = mlx5_ib_update_xlt(mr, 0,
				 MLX5_IMR_MTT_ENTRIES,
				 PAGE_SHIFT,
				 MLX5_IB_UPD_XLT_ZAP |
				 MLX5_IB_UPD_XLT_ENABLE);
	if (err) {
		ret = ERR_PTR(err);
		goto out_mr;
>>>>>>> f295e4ce
	}

	/*
	 * Once the store to either xarray completes any error unwind has to
	 * use synchronize_srcu(). Avoid this with xa_reserve()
	 */
	ret = xa_cmpxchg(&imr->implicit_children, idx, NULL, mr,
			 GFP_KERNEL);
	if (unlikely(ret)) {
		if (xa_is_err(ret)) {
			ret = ERR_PTR(xa_err(ret));
			goto out_mr;
		}
		/*
		 * Another thread beat us to creating the child mr, use
		 * theirs.
		 */
		goto out_mr;
	}

	mlx5_ib_dbg(imr->dev, "key %x mr %p\n", mr->mmkey.key, mr);
	return mr;

out_mr:
	mlx5_mr_cache_free(imr->dev, mr);
out_umem:
	ib_umem_odp_release(odp);
	return ret;
}

struct mlx5_ib_mr *mlx5_ib_alloc_implicit_mr(struct mlx5_ib_pd *pd,
					     struct ib_udata *udata,
					     int access_flags)
{
	struct mlx5_ib_dev *dev = to_mdev(pd->ibpd.device);
	struct ib_umem_odp *umem_odp;
	struct mlx5_ib_mr *imr;
	int err;

	umem_odp = ib_umem_odp_alloc_implicit(udata, access_flags);
	if (IS_ERR(umem_odp))
		return ERR_CAST(umem_odp);

	imr = mlx5_mr_cache_alloc(dev, MLX5_IMR_KSM_CACHE_ENTRY);
	if (IS_ERR(imr)) {
		err = PTR_ERR(imr);
		goto out_umem;
	}

	imr->ibmr.pd = &pd->ibpd;
	imr->access_flags = access_flags;
	imr->mmkey.iova = 0;
	imr->umem = &umem_odp->umem;
<<<<<<< HEAD
	init_waitqueue_head(&imr->q_leaf_free);
	atomic_set(&imr->num_leaf_free, 0);
	atomic_set(&imr->num_pending_prefetch, 0);
	smp_store_release(&imr->live, 1);
=======
	imr->ibmr.lkey = imr->mmkey.key;
	imr->ibmr.rkey = imr->mmkey.key;
	imr->umem = &umem_odp->umem;
	imr->is_odp_implicit = true;
	atomic_set(&imr->num_deferred_work, 0);
	xa_init(&imr->implicit_children);

	err = mlx5_ib_update_xlt(imr, 0,
				 mlx5_imr_ksm_entries,
				 MLX5_KSM_PAGE_SHIFT,
				 MLX5_IB_UPD_XLT_INDIRECT |
				 MLX5_IB_UPD_XLT_ZAP |
				 MLX5_IB_UPD_XLT_ENABLE);
	if (err)
		goto out_mr;

	err = xa_err(xa_store(&dev->odp_mkeys, mlx5_base_mkey(imr->mmkey.key),
			      &imr->mmkey, GFP_KERNEL));
	if (err)
		goto out_mr;
>>>>>>> f295e4ce

	mlx5_ib_dbg(dev, "key %x mr %p\n", imr->mmkey.key, imr);
	return imr;
out_mr:
	mlx5_ib_err(dev, "Failed to register MKEY %d\n", err);
	mlx5_mr_cache_free(dev, imr);
out_umem:
	ib_umem_odp_release(umem_odp);
	return ERR_PTR(err);
}

void mlx5_ib_free_implicit_mr(struct mlx5_ib_mr *imr)
{
	struct ib_umem_odp *odp_imr = to_ib_umem_odp(imr->umem);
	struct mlx5_ib_dev *dev = imr->dev;
	struct list_head destroy_list;
	struct mlx5_ib_mr *mtt;
	struct mlx5_ib_mr *tmp;
	unsigned long idx;

	INIT_LIST_HEAD(&destroy_list);

	xa_erase(&dev->odp_mkeys, mlx5_base_mkey(imr->mmkey.key));
	/*
	 * This stops the SRCU protected page fault path from touching either
	 * the imr or any children. The page fault path can only reach the
	 * children xarray via the imr.
	 */
	synchronize_srcu(&dev->odp_srcu);

<<<<<<< HEAD
		mutex_lock(&umem_odp->umem_mutex);
		ib_umem_odp_unmap_dma_pages(umem_odp, ib_umem_start(umem_odp),
					    ib_umem_end(umem_odp));

		if (umem_odp->dying) {
			mutex_unlock(&umem_odp->umem_mutex);
			continue;
		}

		umem_odp->dying = 1;
		atomic_inc(&imr->num_leaf_free);
		schedule_work(&umem_odp->work);
		mutex_unlock(&umem_odp->umem_mutex);
=======
	xa_lock(&imr->implicit_children);
	xa_for_each (&imr->implicit_children, idx, mtt) {
		__xa_erase(&imr->implicit_children, idx);
		list_add(&mtt->odp_destroy.elm, &destroy_list);
	}
	xa_unlock(&imr->implicit_children);

	/*
	 * num_deferred_work can only be incremented inside the odp_srcu, or
	 * under xa_lock while the child is in the xarray. Thus at this point
	 * it is only decreasing, and all work holding it is now on the wq.
	 */
	if (atomic_read(&imr->num_deferred_work)) {
		flush_workqueue(system_unbound_wq);
		WARN_ON(atomic_read(&imr->num_deferred_work));
	}

	/*
	 * Fence the imr before we destroy the children. This allows us to
	 * skip updating the XLT of the imr during destroy of the child mkey
	 * the imr points to.
	 */
	mlx5_mr_cache_invalidate(imr);

	list_for_each_entry_safe (mtt, tmp, &destroy_list, odp_destroy.elm)
		free_implicit_child_mr(mtt, false);

	mlx5_mr_cache_free(dev, imr);
	ib_umem_odp_release(odp_imr);
}

/**
 * mlx5_ib_fence_odp_mr - Stop all access to the ODP MR
 * @mr: to fence
 *
 * On return no parallel threads will be touching this MR and no DMA will be
 * active.
 */
void mlx5_ib_fence_odp_mr(struct mlx5_ib_mr *mr)
{
	/* Prevent new page faults and prefetch requests from succeeding */
	xa_erase(&mr->dev->odp_mkeys, mlx5_base_mkey(mr->mmkey.key));

	/* Wait for all running page-fault handlers to finish. */
	synchronize_srcu(&mr->dev->odp_srcu);

	if (atomic_read(&mr->num_deferred_work)) {
		flush_workqueue(system_unbound_wq);
		WARN_ON(atomic_read(&mr->num_deferred_work));
>>>>>>> f295e4ce
	}

	dma_fence_odp_mr(mr);
}

#define MLX5_PF_FLAGS_DOWNGRADE BIT(1)
static int pagefault_real_mr(struct mlx5_ib_mr *mr, struct ib_umem_odp *odp,
			     u64 user_va, size_t bcnt, u32 *bytes_mapped,
			     u32 flags)
{
	int current_seq, page_shift, ret, np;
	bool downgrade = flags & MLX5_PF_FLAGS_DOWNGRADE;
	u64 access_mask;
	u64 start_idx, page_mask;

	page_shift = odp->page_shift;
	page_mask = ~(BIT(page_shift) - 1);
	start_idx = (user_va - (mr->mmkey.iova & page_mask)) >> page_shift;
	access_mask = ODP_READ_ALLOWED_BIT;

	if (odp->umem.writable && !downgrade)
		access_mask |= ODP_WRITE_ALLOWED_BIT;

	current_seq = READ_ONCE(odp->notifiers_seq);
	/*
	 * Ensure the sequence number is valid for some time before we call
	 * gup.
	 */
	smp_rmb();

	np = ib_umem_odp_map_dma_pages(odp, user_va, bcnt, access_mask,
				       current_seq);
	if (np < 0)
		return np;

	mutex_lock(&odp->umem_mutex);
	if (!ib_umem_mmu_notifier_retry(odp, current_seq)) {
		/*
		 * No need to check whether the MTTs really belong to
		 * this MR, since ib_umem_odp_map_dma_pages already
		 * checks this.
		 */
		ret = mlx5_ib_update_xlt(mr, start_idx, np,
					 page_shift, MLX5_IB_UPD_XLT_ATOMIC);
	} else {
		ret = -EAGAIN;
	}
	mutex_unlock(&odp->umem_mutex);

	if (ret < 0) {
		if (ret != -EAGAIN)
			mlx5_ib_err(mr->dev,
				    "Failed to update mkey page tables\n");
		goto out;
	}

	if (bytes_mapped) {
		u32 new_mappings = (np << page_shift) -
			(user_va - round_down(user_va, 1 << page_shift));

		*bytes_mapped += min_t(u32, new_mappings, bcnt);
	}

	return np << (page_shift - PAGE_SHIFT);

out:
	if (ret == -EAGAIN) {
		unsigned long timeout = msecs_to_jiffies(MMU_NOTIFIER_TIMEOUT);

		if (!wait_for_completion_timeout(&odp->notifier_completion,
						 timeout)) {
			mlx5_ib_warn(
				mr->dev,
				"timeout waiting for mmu notifier. seq %d against %d. notifiers_count=%d\n",
				current_seq, odp->notifiers_seq,
				odp->notifiers_count);
		}
	}

	return ret;
}

static int pagefault_implicit_mr(struct mlx5_ib_mr *imr,
				 struct ib_umem_odp *odp_imr, u64 user_va,
				 size_t bcnt, u32 *bytes_mapped, u32 flags)
{
	unsigned long end_idx = (user_va + bcnt - 1) >> MLX5_IMR_MTT_SHIFT;
	unsigned long upd_start_idx = end_idx + 1;
	unsigned long upd_len = 0;
	unsigned long npages = 0;
	int err;
	int ret;

	if (unlikely(user_va >= mlx5_imr_ksm_entries * MLX5_IMR_MTT_SIZE ||
		     mlx5_imr_ksm_entries * MLX5_IMR_MTT_SIZE - user_va < bcnt))
		return -EFAULT;

	/* Fault each child mr that intersects with our interval. */
	while (bcnt) {
		unsigned long idx = user_va >> MLX5_IMR_MTT_SHIFT;
		struct ib_umem_odp *umem_odp;
		struct mlx5_ib_mr *mtt;
		u64 len;

		mtt = xa_load(&imr->implicit_children, idx);
		if (unlikely(!mtt)) {
			mtt = implicit_get_child_mr(imr, idx);
			if (IS_ERR(mtt)) {
				ret = PTR_ERR(mtt);
				goto out;
			}
			upd_start_idx = min(upd_start_idx, idx);
			upd_len = idx - upd_start_idx + 1;
		}

		umem_odp = to_ib_umem_odp(mtt->umem);
		len = min_t(u64, user_va + bcnt, ib_umem_end(umem_odp)) -
		      user_va;

		ret = pagefault_real_mr(mtt, umem_odp, user_va, len,
					bytes_mapped, flags);
		if (ret < 0)
			goto out;
		user_va += len;
		bcnt -= len;
		npages += ret;
	}

	ret = npages;

	/*
	 * Any time the implicit_children are changed we must perform an
	 * update of the xlt before exiting to ensure the HW and the
	 * implicit_children remains synchronized.
	 */
out:
	if (likely(!upd_len))
		return ret;

	/*
	 * Notice this is not strictly ordered right, the KSM is updated after
	 * the implicit_children is updated, so a parallel page fault could
	 * see a MR that is not yet visible in the KSM.  This is similar to a
	 * parallel page fault seeing a MR that is being concurrently removed
	 * from the KSM. Both of these improbable situations are resolved
	 * safely by resuming the HW and then taking another page fault. The
	 * next pagefault handler will see the new information.
	 */
	mutex_lock(&odp_imr->umem_mutex);
	err = mlx5_ib_update_xlt(imr, upd_start_idx, upd_len, 0,
				 MLX5_IB_UPD_XLT_INDIRECT |
					 MLX5_IB_UPD_XLT_ATOMIC);
	mutex_unlock(&odp_imr->umem_mutex);
	if (err) {
		mlx5_ib_err(imr->dev, "Failed to update PAS\n");
		return err;
	}
	return ret;
}

/*
 * Returns:
 *  -EFAULT: The io_virt->bcnt is not within the MR, it covers pages that are
 *           not accessible, or the MR is no longer valid.
 *  -EAGAIN/-ENOMEM: The operation should be retried
 *
 *  -EINVAL/others: General internal malfunction
 *  >0: Number of pages mapped
 */
static int pagefault_mr(struct mlx5_ib_mr *mr, u64 io_virt, size_t bcnt,
			u32 *bytes_mapped, u32 flags)
{
	struct ib_umem_odp *odp = to_ib_umem_odp(mr->umem);

	if (!odp->is_implicit_odp) {
		if (unlikely(io_virt < ib_umem_start(odp) ||
			     ib_umem_end(odp) - io_virt < bcnt))
			return -EFAULT;
		return pagefault_real_mr(mr, odp, io_virt, bcnt, bytes_mapped,
					 flags);
	}
	return pagefault_implicit_mr(mr, odp, io_virt, bcnt, bytes_mapped,
				     flags);
}

struct pf_frame {
	struct pf_frame *next;
	u32 key;
	u64 io_virt;
	size_t bcnt;
	int depth;
};

static bool mkey_is_eq(struct mlx5_core_mkey *mmkey, u32 key)
{
	if (!mmkey)
		return false;
	if (mmkey->type == MLX5_MKEY_MW)
		return mlx5_base_mkey(mmkey->key) == mlx5_base_mkey(key);
	return mmkey->key == key;
}

static int get_indirect_num_descs(struct mlx5_core_mkey *mmkey)
{
	struct mlx5_ib_mw *mw;
	struct mlx5_ib_devx_mr *devx_mr;

	if (mmkey->type == MLX5_MKEY_MW) {
		mw = container_of(mmkey, struct mlx5_ib_mw, mmkey);
		return mw->ndescs;
	}

	devx_mr = container_of(mmkey, struct mlx5_ib_devx_mr,
			       mmkey);
	return devx_mr->ndescs;
}

/*
 * Handle a single data segment in a page-fault WQE or RDMA region.
 *
 * Returns number of OS pages retrieved on success. The caller may continue to
 * the next data segment.
 * Can return the following error codes:
 * -EAGAIN to designate a temporary error. The caller will abort handling the
 *  page fault and resolve it.
 * -EFAULT when there's an error mapping the requested pages. The caller will
 *  abort the page fault handling.
 */
static int pagefault_single_data_segment(struct mlx5_ib_dev *dev,
					 struct ib_pd *pd, u32 key,
					 u64 io_virt, size_t bcnt,
					 u32 *bytes_committed,
					 u32 *bytes_mapped)
{
	int npages = 0, srcu_key, ret, i, outlen, cur_outlen = 0, depth = 0;
	struct pf_frame *head = NULL, *frame;
	struct mlx5_core_mkey *mmkey;
	struct mlx5_ib_mr *mr;
	struct mlx5_klm *pklm;
	u32 *out = NULL;
	size_t offset;
	int ndescs;

	srcu_key = srcu_read_lock(&dev->odp_srcu);

	io_virt += *bytes_committed;
	bcnt -= *bytes_committed;

next_mr:
	mmkey = xa_load(&dev->odp_mkeys, mlx5_base_mkey(key));
	if (!mmkey) {
		mlx5_ib_dbg(
			dev,
			"skipping non ODP MR (lkey=0x%06x) in page fault handler.\n",
			key);
		if (bytes_mapped)
			*bytes_mapped += bcnt;
		/*
		 * The user could specify a SGL with multiple lkeys and only
		 * some of them are ODP. Treat the non-ODP ones as fully
		 * faulted.
		 */
		ret = 0;
		goto srcu_unlock;
	}
	if (!mkey_is_eq(mmkey, key)) {
		mlx5_ib_dbg(dev, "failed to find mkey %x\n", key);
		ret = -EFAULT;
		goto srcu_unlock;
	}

	switch (mmkey->type) {
	case MLX5_MKEY_MR:
		mr = container_of(mmkey, struct mlx5_ib_mr, mmkey);
<<<<<<< HEAD
		if (!smp_load_acquire(&mr->live) || !mr->ibmr.pd) {
			mlx5_ib_dbg(dev, "got dead MR\n");
			ret = -EFAULT;
			goto srcu_unlock;
		}

		if (prefetch) {
			if (!is_odp_mr(mr) ||
			    mr->ibmr.pd != pd) {
				mlx5_ib_dbg(dev, "Invalid prefetch request: %s\n",
					    is_odp_mr(mr) ?  "MR is not ODP" :
					    "PD is not of the MR");
				ret = -EINVAL;
				goto srcu_unlock;
			}
		}
=======
>>>>>>> f295e4ce

		ret = pagefault_mr(mr, io_virt, bcnt, bytes_mapped, 0);
		if (ret < 0)
			goto srcu_unlock;

		/*
		 * When prefetching a page, page fault is generated
		 * in order to bring the page to the main memory.
		 * In the current flow, page faults are being counted.
		 */
		mlx5_update_odp_stats(mr, faults, ret);

		npages += ret;
		ret = 0;
		break;

	case MLX5_MKEY_MW:
	case MLX5_MKEY_INDIRECT_DEVX:
		ndescs = get_indirect_num_descs(mmkey);

		if (depth >= MLX5_CAP_GEN(dev->mdev, max_indirection)) {
			mlx5_ib_dbg(dev, "indirection level exceeded\n");
			ret = -EFAULT;
			goto srcu_unlock;
		}

		outlen = MLX5_ST_SZ_BYTES(query_mkey_out) +
			sizeof(*pklm) * (ndescs - 2);

		if (outlen > cur_outlen) {
			kfree(out);
			out = kzalloc(outlen, GFP_KERNEL);
			if (!out) {
				ret = -ENOMEM;
				goto srcu_unlock;
			}
			cur_outlen = outlen;
		}

		pklm = (struct mlx5_klm *)MLX5_ADDR_OF(query_mkey_out, out,
						       bsf0_klm0_pas_mtt0_1);

		ret = mlx5_core_query_mkey(dev->mdev, mmkey, out, outlen);
		if (ret)
			goto srcu_unlock;

		offset = io_virt - MLX5_GET64(query_mkey_out, out,
					      memory_key_mkey_entry.start_addr);

		for (i = 0; bcnt && i < ndescs; i++, pklm++) {
			if (offset >= be32_to_cpu(pklm->bcount)) {
				offset -= be32_to_cpu(pklm->bcount);
				continue;
			}

			frame = kzalloc(sizeof(*frame), GFP_KERNEL);
			if (!frame) {
				ret = -ENOMEM;
				goto srcu_unlock;
			}

			frame->key = be32_to_cpu(pklm->key);
			frame->io_virt = be64_to_cpu(pklm->va) + offset;
			frame->bcnt = min_t(size_t, bcnt,
					    be32_to_cpu(pklm->bcount) - offset);
			frame->depth = depth + 1;
			frame->next = head;
			head = frame;

			bcnt -= frame->bcnt;
			offset = 0;
		}
		break;

	default:
		mlx5_ib_dbg(dev, "wrong mkey type %d\n", mmkey->type);
		ret = -EFAULT;
		goto srcu_unlock;
	}

	if (head) {
		frame = head;
		head = frame->next;

		key = frame->key;
		io_virt = frame->io_virt;
		bcnt = frame->bcnt;
		depth = frame->depth;
		kfree(frame);

		goto next_mr;
	}

srcu_unlock:
	while (head) {
		frame = head;
		head = frame->next;
		kfree(frame);
	}
	kfree(out);

	srcu_read_unlock(&dev->odp_srcu, srcu_key);
	*bytes_committed = 0;
	return ret ? ret : npages;
}

/**
 * Parse a series of data segments for page fault handling.
 *
 * @pfault contains page fault information.
 * @wqe points at the first data segment in the WQE.
 * @wqe_end points after the end of the WQE.
 * @bytes_mapped receives the number of bytes that the function was able to
 *               map. This allows the caller to decide intelligently whether
 *               enough memory was mapped to resolve the page fault
 *               successfully (e.g. enough for the next MTU, or the entire
 *               WQE).
 * @total_wqe_bytes receives the total data size of this WQE in bytes (minus
 *                  the committed bytes).
 *
 * Returns the number of pages loaded if positive, zero for an empty WQE, or a
 * negative error code.
 */
static int pagefault_data_segments(struct mlx5_ib_dev *dev,
				   struct mlx5_pagefault *pfault,
				   void *wqe,
				   void *wqe_end, u32 *bytes_mapped,
				   u32 *total_wqe_bytes, bool receive_queue)
{
	int ret = 0, npages = 0;
	u64 io_virt;
	u32 key;
	u32 byte_count;
	size_t bcnt;
	int inline_segment;

	if (bytes_mapped)
		*bytes_mapped = 0;
	if (total_wqe_bytes)
		*total_wqe_bytes = 0;

	while (wqe < wqe_end) {
		struct mlx5_wqe_data_seg *dseg = wqe;

		io_virt = be64_to_cpu(dseg->addr);
		key = be32_to_cpu(dseg->lkey);
		byte_count = be32_to_cpu(dseg->byte_count);
		inline_segment = !!(byte_count &  MLX5_INLINE_SEG);
		bcnt	       = byte_count & ~MLX5_INLINE_SEG;

		if (inline_segment) {
			bcnt = bcnt & MLX5_WQE_INLINE_SEG_BYTE_COUNT_MASK;
			wqe += ALIGN(sizeof(struct mlx5_wqe_inline_seg) + bcnt,
				     16);
		} else {
			wqe += sizeof(*dseg);
		}

		/* receive WQE end of sg list. */
		if (receive_queue && bcnt == 0 && key == MLX5_INVALID_LKEY &&
		    io_virt == 0)
			break;

		if (!inline_segment && total_wqe_bytes) {
			*total_wqe_bytes += bcnt - min_t(size_t, bcnt,
					pfault->bytes_committed);
		}

		/* A zero length data segment designates a length of 2GB. */
		if (bcnt == 0)
			bcnt = 1U << 31;

		if (inline_segment || bcnt <= pfault->bytes_committed) {
			pfault->bytes_committed -=
				min_t(size_t, bcnt,
				      pfault->bytes_committed);
			continue;
		}

		ret = pagefault_single_data_segment(dev, NULL, key,
						    io_virt, bcnt,
						    &pfault->bytes_committed,
						    bytes_mapped);
		if (ret < 0)
			break;
		npages += ret;
	}

	return ret < 0 ? ret : npages;
}

/*
 * Parse initiator WQE. Advances the wqe pointer to point at the
 * scatter-gather list, and set wqe_end to the end of the WQE.
 */
static int mlx5_ib_mr_initiator_pfault_handler(
	struct mlx5_ib_dev *dev, struct mlx5_pagefault *pfault,
	struct mlx5_ib_qp *qp, void **wqe, void **wqe_end, int wqe_length)
{
	struct mlx5_wqe_ctrl_seg *ctrl = *wqe;
	u16 wqe_index = pfault->wqe.wqe_index;
	struct mlx5_base_av *av;
	unsigned ds, opcode;
	u32 qpn = qp->trans_qp.base.mqp.qpn;

	ds = be32_to_cpu(ctrl->qpn_ds) & MLX5_WQE_CTRL_DS_MASK;
	if (ds * MLX5_WQE_DS_UNITS > wqe_length) {
		mlx5_ib_err(dev, "Unable to read the complete WQE. ds = 0x%x, ret = 0x%x\n",
			    ds, wqe_length);
		return -EFAULT;
	}

	if (ds == 0) {
		mlx5_ib_err(dev, "Got WQE with zero DS. wqe_index=%x, qpn=%x\n",
			    wqe_index, qpn);
		return -EFAULT;
	}

	*wqe_end = *wqe + ds * MLX5_WQE_DS_UNITS;
	*wqe += sizeof(*ctrl);

	opcode = be32_to_cpu(ctrl->opmod_idx_opcode) &
		 MLX5_WQE_CTRL_OPCODE_MASK;

	if (qp->ibqp.qp_type == IB_QPT_XRC_INI)
		*wqe += sizeof(struct mlx5_wqe_xrc_seg);

	if (qp->ibqp.qp_type == IB_QPT_UD ||
	    qp->qp_sub_type == MLX5_IB_QPT_DCI) {
		av = *wqe;
		if (av->dqp_dct & cpu_to_be32(MLX5_EXTENDED_UD_AV))
			*wqe += sizeof(struct mlx5_av);
		else
			*wqe += sizeof(struct mlx5_base_av);
	}

	switch (opcode) {
	case MLX5_OPCODE_RDMA_WRITE:
	case MLX5_OPCODE_RDMA_WRITE_IMM:
	case MLX5_OPCODE_RDMA_READ:
		*wqe += sizeof(struct mlx5_wqe_raddr_seg);
		break;
	case MLX5_OPCODE_ATOMIC_CS:
	case MLX5_OPCODE_ATOMIC_FA:
		*wqe += sizeof(struct mlx5_wqe_raddr_seg);
		*wqe += sizeof(struct mlx5_wqe_atomic_seg);
		break;
	}

	return 0;
}

/*
 * Parse responder WQE and set wqe_end to the end of the WQE.
 */
static int mlx5_ib_mr_responder_pfault_handler_srq(struct mlx5_ib_dev *dev,
						   struct mlx5_ib_srq *srq,
						   void **wqe, void **wqe_end,
						   int wqe_length)
{
	int wqe_size = 1 << srq->msrq.wqe_shift;

	if (wqe_size > wqe_length) {
		mlx5_ib_err(dev, "Couldn't read all of the receive WQE's content\n");
		return -EFAULT;
	}

	*wqe_end = *wqe + wqe_size;
	*wqe += sizeof(struct mlx5_wqe_srq_next_seg);

	return 0;
}

static int mlx5_ib_mr_responder_pfault_handler_rq(struct mlx5_ib_dev *dev,
						  struct mlx5_ib_qp *qp,
						  void *wqe, void **wqe_end,
						  int wqe_length)
{
	struct mlx5_ib_wq *wq = &qp->rq;
	int wqe_size = 1 << wq->wqe_shift;

	if (qp->wq_sig) {
		mlx5_ib_err(dev, "ODP fault with WQE signatures is not supported\n");
		return -EFAULT;
	}

	if (wqe_size > wqe_length) {
		mlx5_ib_err(dev, "Couldn't read all of the receive WQE's content\n");
		return -EFAULT;
	}

	*wqe_end = wqe + wqe_size;

	return 0;
}

static inline struct mlx5_core_rsc_common *odp_get_rsc(struct mlx5_ib_dev *dev,
						       u32 wq_num, int pf_type)
{
	struct mlx5_core_rsc_common *common = NULL;
	struct mlx5_core_srq *srq;

	switch (pf_type) {
	case MLX5_WQE_PF_TYPE_RMP:
		srq = mlx5_cmd_get_srq(dev, wq_num);
		if (srq)
			common = &srq->common;
		break;
	case MLX5_WQE_PF_TYPE_REQ_SEND_OR_WRITE:
	case MLX5_WQE_PF_TYPE_RESP:
	case MLX5_WQE_PF_TYPE_REQ_READ_OR_ATOMIC:
		common = mlx5_core_res_hold(dev->mdev, wq_num, MLX5_RES_QP);
		break;
	default:
		break;
	}

	return common;
}

static inline struct mlx5_ib_qp *res_to_qp(struct mlx5_core_rsc_common *res)
{
	struct mlx5_core_qp *mqp = (struct mlx5_core_qp *)res;

	return to_mibqp(mqp);
}

static inline struct mlx5_ib_srq *res_to_srq(struct mlx5_core_rsc_common *res)
{
	struct mlx5_core_srq *msrq =
		container_of(res, struct mlx5_core_srq, common);

	return to_mibsrq(msrq);
}

static void mlx5_ib_mr_wqe_pfault_handler(struct mlx5_ib_dev *dev,
					  struct mlx5_pagefault *pfault)
{
	bool sq = pfault->type & MLX5_PFAULT_REQUESTOR;
	u16 wqe_index = pfault->wqe.wqe_index;
	void *wqe, *wqe_start = NULL, *wqe_end = NULL;
	u32 bytes_mapped, total_wqe_bytes;
	struct mlx5_core_rsc_common *res;
	int resume_with_error = 1;
	struct mlx5_ib_qp *qp;
	size_t bytes_copied;
	int ret = 0;

	res = odp_get_rsc(dev, pfault->wqe.wq_num, pfault->type);
	if (!res) {
		mlx5_ib_dbg(dev, "wqe page fault for missing resource %d\n", pfault->wqe.wq_num);
		return;
	}

	if (res->res != MLX5_RES_QP && res->res != MLX5_RES_SRQ &&
	    res->res != MLX5_RES_XSRQ) {
		mlx5_ib_err(dev, "wqe page fault for unsupported type %d\n",
			    pfault->type);
		goto resolve_page_fault;
	}

	wqe_start = (void *)__get_free_page(GFP_KERNEL);
	if (!wqe_start) {
		mlx5_ib_err(dev, "Error allocating memory for IO page fault handling.\n");
		goto resolve_page_fault;
	}

	wqe = wqe_start;
	qp = (res->res == MLX5_RES_QP) ? res_to_qp(res) : NULL;
	if (qp && sq) {
		ret = mlx5_ib_read_user_wqe_sq(qp, wqe_index, wqe, PAGE_SIZE,
					       &bytes_copied);
		if (ret)
			goto read_user;
		ret = mlx5_ib_mr_initiator_pfault_handler(
			dev, pfault, qp, &wqe, &wqe_end, bytes_copied);
	} else if (qp && !sq) {
		ret = mlx5_ib_read_user_wqe_rq(qp, wqe_index, wqe, PAGE_SIZE,
					       &bytes_copied);
		if (ret)
			goto read_user;
		ret = mlx5_ib_mr_responder_pfault_handler_rq(
			dev, qp, wqe, &wqe_end, bytes_copied);
	} else if (!qp) {
		struct mlx5_ib_srq *srq = res_to_srq(res);

		ret = mlx5_ib_read_user_wqe_srq(srq, wqe_index, wqe, PAGE_SIZE,
						&bytes_copied);
		if (ret)
			goto read_user;
		ret = mlx5_ib_mr_responder_pfault_handler_srq(
			dev, srq, &wqe, &wqe_end, bytes_copied);
	}

	if (ret < 0 || wqe >= wqe_end)
		goto resolve_page_fault;

	ret = pagefault_data_segments(dev, pfault, wqe, wqe_end, &bytes_mapped,
				      &total_wqe_bytes, !sq);
	if (ret == -EAGAIN)
		goto out;

	if (ret < 0 || total_wqe_bytes > bytes_mapped)
		goto resolve_page_fault;

out:
	ret = 0;
	resume_with_error = 0;

read_user:
	if (ret)
		mlx5_ib_err(
			dev,
			"Failed reading a WQE following page fault, error %d, wqe_index %x, qpn %x\n",
			ret, wqe_index, pfault->token);

resolve_page_fault:
	mlx5_ib_page_fault_resume(dev, pfault, resume_with_error);
	mlx5_ib_dbg(dev, "PAGE FAULT completed. QP 0x%x resume_with_error=%d, type: 0x%x\n",
		    pfault->wqe.wq_num, resume_with_error,
		    pfault->type);
	mlx5_core_res_put(res);
	free_page((unsigned long)wqe_start);
}

static int pages_in_range(u64 address, u32 length)
{
	return (ALIGN(address + length, PAGE_SIZE) -
		(address & PAGE_MASK)) >> PAGE_SHIFT;
}

static void mlx5_ib_mr_rdma_pfault_handler(struct mlx5_ib_dev *dev,
					   struct mlx5_pagefault *pfault)
{
	u64 address;
	u32 length;
	u32 prefetch_len = pfault->bytes_committed;
	int prefetch_activated = 0;
	u32 rkey = pfault->rdma.r_key;
	int ret;

	/* The RDMA responder handler handles the page fault in two parts.
	 * First it brings the necessary pages for the current packet
	 * (and uses the pfault context), and then (after resuming the QP)
	 * prefetches more pages. The second operation cannot use the pfault
	 * context and therefore uses the dummy_pfault context allocated on
	 * the stack */
	pfault->rdma.rdma_va += pfault->bytes_committed;
	pfault->rdma.rdma_op_len -= min(pfault->bytes_committed,
					 pfault->rdma.rdma_op_len);
	pfault->bytes_committed = 0;

	address = pfault->rdma.rdma_va;
	length  = pfault->rdma.rdma_op_len;

	/* For some operations, the hardware cannot tell the exact message
	 * length, and in those cases it reports zero. Use prefetch
	 * logic. */
	if (length == 0) {
		prefetch_activated = 1;
		length = pfault->rdma.packet_size;
		prefetch_len = min(MAX_PREFETCH_LEN, prefetch_len);
	}

	ret = pagefault_single_data_segment(dev, NULL, rkey, address, length,
					    &pfault->bytes_committed, NULL);
	if (ret == -EAGAIN) {
		/* We're racing with an invalidation, don't prefetch */
		prefetch_activated = 0;
	} else if (ret < 0 || pages_in_range(address, length) > ret) {
		mlx5_ib_page_fault_resume(dev, pfault, 1);
		if (ret != -ENOENT)
			mlx5_ib_dbg(dev, "PAGE FAULT error %d. QP 0x%x, type: 0x%x\n",
				    ret, pfault->token, pfault->type);
		return;
	}

	mlx5_ib_page_fault_resume(dev, pfault, 0);
	mlx5_ib_dbg(dev, "PAGE FAULT completed. QP 0x%x, type: 0x%x, prefetch_activated: %d\n",
		    pfault->token, pfault->type,
		    prefetch_activated);

	/* At this point, there might be a new pagefault already arriving in
	 * the eq, switch to the dummy pagefault for the rest of the
	 * processing. We're still OK with the objects being alive as the
	 * work-queue is being fenced. */

	if (prefetch_activated) {
		u32 bytes_committed = 0;

		ret = pagefault_single_data_segment(dev, NULL, rkey, address,
						    prefetch_len,
						    &bytes_committed, NULL);
		if (ret < 0 && ret != -EAGAIN) {
			mlx5_ib_dbg(dev, "Prefetch failed. ret: %d, QP 0x%x, address: 0x%.16llx, length = 0x%.16x\n",
				    ret, pfault->token, address, prefetch_len);
		}
	}
}

static void mlx5_ib_pfault(struct mlx5_ib_dev *dev, struct mlx5_pagefault *pfault)
{
	u8 event_subtype = pfault->event_subtype;

	switch (event_subtype) {
	case MLX5_PFAULT_SUBTYPE_WQE:
		mlx5_ib_mr_wqe_pfault_handler(dev, pfault);
		break;
	case MLX5_PFAULT_SUBTYPE_RDMA:
		mlx5_ib_mr_rdma_pfault_handler(dev, pfault);
		break;
	default:
		mlx5_ib_err(dev, "Invalid page fault event subtype: 0x%x\n",
			    event_subtype);
		mlx5_ib_page_fault_resume(dev, pfault, 1);
	}
}

static void mlx5_ib_eqe_pf_action(struct work_struct *work)
{
	struct mlx5_pagefault *pfault = container_of(work,
						     struct mlx5_pagefault,
						     work);
	struct mlx5_ib_pf_eq *eq = pfault->eq;

	mlx5_ib_pfault(eq->dev, pfault);
	mempool_free(pfault, eq->pool);
}

static void mlx5_ib_eq_pf_process(struct mlx5_ib_pf_eq *eq)
{
	struct mlx5_eqe_page_fault *pf_eqe;
	struct mlx5_pagefault *pfault;
	struct mlx5_eqe *eqe;
	int cc = 0;

	while ((eqe = mlx5_eq_get_eqe(eq->core, cc))) {
		pfault = mempool_alloc(eq->pool, GFP_ATOMIC);
		if (!pfault) {
			schedule_work(&eq->work);
			break;
		}

		pf_eqe = &eqe->data.page_fault;
		pfault->event_subtype = eqe->sub_type;
		pfault->bytes_committed = be32_to_cpu(pf_eqe->bytes_committed);

		mlx5_ib_dbg(eq->dev,
			    "PAGE_FAULT: subtype: 0x%02x, bytes_committed: 0x%06x\n",
			    eqe->sub_type, pfault->bytes_committed);

		switch (eqe->sub_type) {
		case MLX5_PFAULT_SUBTYPE_RDMA:
			/* RDMA based event */
			pfault->type =
				be32_to_cpu(pf_eqe->rdma.pftype_token) >> 24;
			pfault->token =
				be32_to_cpu(pf_eqe->rdma.pftype_token) &
				MLX5_24BIT_MASK;
			pfault->rdma.r_key =
				be32_to_cpu(pf_eqe->rdma.r_key);
			pfault->rdma.packet_size =
				be16_to_cpu(pf_eqe->rdma.packet_length);
			pfault->rdma.rdma_op_len =
				be32_to_cpu(pf_eqe->rdma.rdma_op_len);
			pfault->rdma.rdma_va =
				be64_to_cpu(pf_eqe->rdma.rdma_va);
			mlx5_ib_dbg(eq->dev,
				    "PAGE_FAULT: type:0x%x, token: 0x%06x, r_key: 0x%08x\n",
				    pfault->type, pfault->token,
				    pfault->rdma.r_key);
			mlx5_ib_dbg(eq->dev,
				    "PAGE_FAULT: rdma_op_len: 0x%08x, rdma_va: 0x%016llx\n",
				    pfault->rdma.rdma_op_len,
				    pfault->rdma.rdma_va);
			break;

		case MLX5_PFAULT_SUBTYPE_WQE:
			/* WQE based event */
			pfault->type =
				(be32_to_cpu(pf_eqe->wqe.pftype_wq) >> 24) & 0x7;
			pfault->token =
				be32_to_cpu(pf_eqe->wqe.token);
			pfault->wqe.wq_num =
				be32_to_cpu(pf_eqe->wqe.pftype_wq) &
				MLX5_24BIT_MASK;
			pfault->wqe.wqe_index =
				be16_to_cpu(pf_eqe->wqe.wqe_index);
			pfault->wqe.packet_size =
				be16_to_cpu(pf_eqe->wqe.packet_length);
			mlx5_ib_dbg(eq->dev,
				    "PAGE_FAULT: type:0x%x, token: 0x%06x, wq_num: 0x%06x, wqe_index: 0x%04x\n",
				    pfault->type, pfault->token,
				    pfault->wqe.wq_num,
				    pfault->wqe.wqe_index);
			break;

		default:
			mlx5_ib_warn(eq->dev,
				     "Unsupported page fault event sub-type: 0x%02hhx\n",
				     eqe->sub_type);
			/* Unsupported page faults should still be
			 * resolved by the page fault handler
			 */
		}

		pfault->eq = eq;
		INIT_WORK(&pfault->work, mlx5_ib_eqe_pf_action);
		queue_work(eq->wq, &pfault->work);

		cc = mlx5_eq_update_cc(eq->core, ++cc);
	}

	mlx5_eq_update_ci(eq->core, cc, 1);
}

static int mlx5_ib_eq_pf_int(struct notifier_block *nb, unsigned long type,
			     void *data)
{
	struct mlx5_ib_pf_eq *eq =
		container_of(nb, struct mlx5_ib_pf_eq, irq_nb);
	unsigned long flags;

	if (spin_trylock_irqsave(&eq->lock, flags)) {
		mlx5_ib_eq_pf_process(eq);
		spin_unlock_irqrestore(&eq->lock, flags);
	} else {
		schedule_work(&eq->work);
	}

	return IRQ_HANDLED;
}

/* mempool_refill() was proposed but unfortunately wasn't accepted
 * http://lkml.iu.edu/hypermail/linux/kernel/1512.1/05073.html
 * Cheap workaround.
 */
static void mempool_refill(mempool_t *pool)
{
	while (pool->curr_nr < pool->min_nr)
		mempool_free(mempool_alloc(pool, GFP_KERNEL), pool);
}

static void mlx5_ib_eq_pf_action(struct work_struct *work)
{
	struct mlx5_ib_pf_eq *eq =
		container_of(work, struct mlx5_ib_pf_eq, work);

	mempool_refill(eq->pool);

	spin_lock_irq(&eq->lock);
	mlx5_ib_eq_pf_process(eq);
	spin_unlock_irq(&eq->lock);
}

enum {
	MLX5_IB_NUM_PF_EQE	= 0x1000,
	MLX5_IB_NUM_PF_DRAIN	= 64,
};

static int
mlx5_ib_create_pf_eq(struct mlx5_ib_dev *dev, struct mlx5_ib_pf_eq *eq)
{
	struct mlx5_eq_param param = {};
	int err;

	INIT_WORK(&eq->work, mlx5_ib_eq_pf_action);
	spin_lock_init(&eq->lock);
	eq->dev = dev;

	eq->pool = mempool_create_kmalloc_pool(MLX5_IB_NUM_PF_DRAIN,
					       sizeof(struct mlx5_pagefault));
	if (!eq->pool)
		return -ENOMEM;

	eq->wq = alloc_workqueue("mlx5_ib_page_fault",
				 WQ_HIGHPRI | WQ_UNBOUND | WQ_MEM_RECLAIM,
				 MLX5_NUM_CMD_EQE);
	if (!eq->wq) {
		err = -ENOMEM;
		goto err_mempool;
	}

	eq->irq_nb.notifier_call = mlx5_ib_eq_pf_int;
	param = (struct mlx5_eq_param) {
		.irq_index = 0,
		.nent = MLX5_IB_NUM_PF_EQE,
	};
	param.mask[0] = 1ull << MLX5_EVENT_TYPE_PAGE_FAULT;
	eq->core = mlx5_eq_create_generic(dev->mdev, &param);
	if (IS_ERR(eq->core)) {
		err = PTR_ERR(eq->core);
		goto err_wq;
	}
	err = mlx5_eq_enable(dev->mdev, eq->core, &eq->irq_nb);
	if (err) {
		mlx5_ib_err(dev, "failed to enable odp EQ %d\n", err);
		goto err_eq;
	}

	return 0;
err_eq:
	mlx5_eq_destroy_generic(dev->mdev, eq->core);
err_wq:
	destroy_workqueue(eq->wq);
err_mempool:
	mempool_destroy(eq->pool);
	return err;
}

static int
mlx5_ib_destroy_pf_eq(struct mlx5_ib_dev *dev, struct mlx5_ib_pf_eq *eq)
{
	int err;

	mlx5_eq_disable(dev->mdev, eq->core, &eq->irq_nb);
	err = mlx5_eq_destroy_generic(dev->mdev, eq->core);
	cancel_work_sync(&eq->work);
	destroy_workqueue(eq->wq);
	mempool_destroy(eq->pool);

	return err;
}

void mlx5_odp_init_mr_cache_entry(struct mlx5_cache_ent *ent)
{
	if (!(ent->dev->odp_caps.general_caps & IB_ODP_SUPPORT_IMPLICIT))
		return;

	switch (ent->order - 2) {
	case MLX5_IMR_MTT_CACHE_ENTRY:
		ent->page = PAGE_SHIFT;
		ent->xlt = MLX5_IMR_MTT_ENTRIES *
			   sizeof(struct mlx5_mtt) /
			   MLX5_IB_UMR_OCTOWORD;
		ent->access_mode = MLX5_MKC_ACCESS_MODE_MTT;
		ent->limit = 0;
		break;

	case MLX5_IMR_KSM_CACHE_ENTRY:
		ent->page = MLX5_KSM_PAGE_SHIFT;
		ent->xlt = mlx5_imr_ksm_entries *
			   sizeof(struct mlx5_klm) /
			   MLX5_IB_UMR_OCTOWORD;
		ent->access_mode = MLX5_MKC_ACCESS_MODE_KSM;
		ent->limit = 0;
		break;
	}
}

static const struct ib_device_ops mlx5_ib_dev_odp_ops = {
	.advise_mr = mlx5_ib_advise_mr,
	.invalidate_range = mlx5_ib_invalidate_range,
};

int mlx5_ib_odp_init_one(struct mlx5_ib_dev *dev)
{
	int ret = 0;

	if (!(dev->odp_caps.general_caps & IB_ODP_SUPPORT))
		return ret;

	ib_set_device_ops(&dev->ib_dev, &mlx5_ib_dev_odp_ops);

	if (dev->odp_caps.general_caps & IB_ODP_SUPPORT_IMPLICIT) {
		ret = mlx5_cmd_null_mkey(dev->mdev, &dev->null_mkey);
		if (ret) {
			mlx5_ib_err(dev, "Error getting null_mkey %d\n", ret);
			return ret;
		}
	}

	ret = mlx5_ib_create_pf_eq(dev, &dev->odp_pf_eq);

	return ret;
}

void mlx5_ib_odp_cleanup_one(struct mlx5_ib_dev *dev)
{
	if (!(dev->odp_caps.general_caps & IB_ODP_SUPPORT))
		return;

	mlx5_ib_destroy_pf_eq(dev, &dev->odp_pf_eq);
}

int mlx5_ib_odp_init(void)
{
	mlx5_imr_ksm_entries = BIT_ULL(get_order(TASK_SIZE) -
				       MLX5_IMR_MTT_BITS);

	return 0;
}

struct prefetch_mr_work {
	struct work_struct work;
	u32 pf_flags;
	u32 num_sge;
	struct {
		u64 io_virt;
		struct mlx5_ib_mr *mr;
		size_t length;
	} frags[];
};

static void destroy_prefetch_work(struct prefetch_mr_work *work)
{
	u32 i;

	for (i = 0; i < work->num_sge; ++i)
		atomic_dec(&work->frags[i].mr->num_deferred_work);
	kvfree(work);
}

static struct mlx5_ib_mr *
get_prefetchable_mr(struct ib_pd *pd, enum ib_uverbs_advise_mr_advice advice,
		    u32 lkey)
{
	struct mlx5_ib_dev *dev = to_mdev(pd->device);
	struct mlx5_core_mkey *mmkey;
	struct ib_umem_odp *odp;
	struct mlx5_ib_mr *mr;

	lockdep_assert_held(&dev->odp_srcu);

	mmkey = xa_load(&dev->odp_mkeys, mlx5_base_mkey(lkey));
	if (!mmkey || mmkey->key != lkey || mmkey->type != MLX5_MKEY_MR)
		return NULL;

	mr = container_of(mmkey, struct mlx5_ib_mr, mmkey);

	if (mr->ibmr.pd != pd)
		return NULL;

<<<<<<< HEAD
		if (!smp_load_acquire(&mr->live)) {
			ret = false;
			break;
		}

		if (mr->ibmr.pd != pd) {
			ret = false;
			break;
		}
=======
	odp = to_ib_umem_odp(mr->umem);

	/* prefetch with write-access must be supported by the MR */
	if (advice == IB_UVERBS_ADVISE_MR_ADVICE_PREFETCH_WRITE &&
	    !odp->umem.writable)
		return NULL;
>>>>>>> f295e4ce

	return mr;
}

static void mlx5_ib_prefetch_mr_work(struct work_struct *w)
{
	struct prefetch_mr_work *work =
		container_of(w, struct prefetch_mr_work, work);
	u32 bytes_mapped = 0;
	u32 i;

	for (i = 0; i < work->num_sge; ++i)
		pagefault_mr(work->frags[i].mr, work->frags[i].io_virt,
			     work->frags[i].length, &bytes_mapped,
			     work->pf_flags);

	destroy_prefetch_work(work);
}

static bool init_prefetch_work(struct ib_pd *pd,
			       enum ib_uverbs_advise_mr_advice advice,
			       u32 pf_flags, struct prefetch_mr_work *work,
			       struct ib_sge *sg_list, u32 num_sge)
{
	u32 i;

	INIT_WORK(&work->work, mlx5_ib_prefetch_mr_work);
	work->pf_flags = pf_flags;

	for (i = 0; i < num_sge; ++i) {
		work->frags[i].io_virt = sg_list[i].addr;
		work->frags[i].length = sg_list[i].length;
		work->frags[i].mr =
			get_prefetchable_mr(pd, advice, sg_list[i].lkey);
		if (!work->frags[i].mr) {
			work->num_sge = i - 1;
			if (i)
				destroy_prefetch_work(work);
			return false;
		}

		/* Keep the MR pointer will valid outside the SRCU */
		atomic_inc(&work->frags[i].mr->num_deferred_work);
	}
	work->num_sge = num_sge;
	return true;
}

static int mlx5_ib_prefetch_sg_list(struct ib_pd *pd,
				    enum ib_uverbs_advise_mr_advice advice,
				    u32 pf_flags, struct ib_sge *sg_list,
				    u32 num_sge)
{
	struct mlx5_ib_dev *dev = to_mdev(pd->device);
	u32 bytes_mapped = 0;
	int srcu_key;
	int ret = 0;
	u32 i;

	srcu_key = srcu_read_lock(&dev->odp_srcu);
	for (i = 0; i < num_sge; ++i) {
		struct mlx5_ib_mr *mr;

		mr = get_prefetchable_mr(pd, advice, sg_list[i].lkey);
		if (!mr) {
			ret = -ENOENT;
			goto out;
		}
		ret = pagefault_mr(mr, sg_list[i].addr, sg_list[i].length,
				   &bytes_mapped, pf_flags);
		if (ret < 0)
			goto out;
	}
	ret = 0;

out:
	srcu_read_unlock(&dev->odp_srcu, srcu_key);
	return ret;
}

int mlx5_ib_advise_mr_prefetch(struct ib_pd *pd,
			       enum ib_uverbs_advise_mr_advice advice,
			       u32 flags, struct ib_sge *sg_list, u32 num_sge)
{
	struct mlx5_ib_dev *dev = to_mdev(pd->device);
	u32 pf_flags = 0;
	struct prefetch_mr_work *work;
	int srcu_key;

	if (advice == IB_UVERBS_ADVISE_MR_ADVICE_PREFETCH)
		pf_flags |= MLX5_PF_FLAGS_DOWNGRADE;

	if (flags & IB_UVERBS_ADVISE_MR_FLAG_FLUSH)
		return mlx5_ib_prefetch_sg_list(pd, advice, pf_flags, sg_list,
						num_sge);

	work = kvzalloc(struct_size(work, frags, num_sge), GFP_KERNEL);
	if (!work)
		return -ENOMEM;

	srcu_key = srcu_read_lock(&dev->odp_srcu);
	if (!init_prefetch_work(pd, advice, pf_flags, work, sg_list, num_sge)) {
		srcu_read_unlock(&dev->odp_srcu, srcu_key);
		return -EINVAL;
	}
	queue_work(system_unbound_wq, &work->work);
	srcu_read_unlock(&dev->odp_srcu, srcu_key);
	return 0;
}<|MERGE_RESOLUTION|>--- conflicted
+++ resolved
@@ -108,41 +108,17 @@
 	}
 
 	/*
-<<<<<<< HEAD
-	 * The locking here is pretty subtle. Ideally the implicit children
-	 * list would be protected by the umem_mutex, however that is not
-	 * possible. Instead this uses a weaker update-then-lock pattern:
-	 *
-	 *  srcu_read_lock()
-	 *    <change children list>
-=======
 	 * The locking here is pretty subtle. Ideally the implicit_children
 	 * xarray would be protected by the umem_mutex, however that is not
 	 * possible. Instead this uses a weaker update-then-lock pattern:
 	 *
 	 *  srcu_read_lock()
 	 *    xa_store()
->>>>>>> f295e4ce
 	 *    mutex_lock(umem_mutex)
 	 *     mlx5_ib_update_xlt()
 	 *    mutex_unlock(umem_mutex)
 	 *    destroy lkey
 	 *
-<<<<<<< HEAD
-	 * ie any change the children list must be followed by the locked
-	 * update_xlt before destroying.
-	 *
-	 * The umem_mutex provides the acquire/release semantic needed to make
-	 * the children list visible to a racing thread. While SRCU is not
-	 * technically required, using it gives consistent use of the SRCU
-	 * locking around the children list.
-	 */
-	lockdep_assert_held(&to_ib_umem_odp(mr->umem)->umem_mutex);
-	lockdep_assert_held(&mr->dev->mr_srcu);
-
-	odp = odp_lookup(offset * MLX5_IMR_MTT_SIZE,
-			 nentries * MLX5_IMR_MTT_SIZE, mr);
-=======
 	 * ie any change the xarray must be followed by the locked update_xlt
 	 * before destroying.
 	 *
@@ -153,7 +129,6 @@
 	 */
 	lockdep_assert_held(&to_ib_umem_odp(imr->umem)->umem_mutex);
 	lockdep_assert_held(&imr->dev->odp_srcu);
->>>>>>> f295e4ce
 
 	for (; pklm != end; pklm++, idx++) {
 		struct mlx5_ib_mr *mtt = xa_load(&imr->implicit_children, idx);
@@ -171,15 +146,7 @@
 
 static void dma_fence_odp_mr(struct mlx5_ib_mr *mr)
 {
-<<<<<<< HEAD
-	struct ib_umem_odp *odp = container_of(work, struct ib_umem_odp, work);
-	int idx = ib_umem_start(odp) >> MLX5_IMR_MTT_SHIFT;
-	struct mlx5_ib_mr *mr = odp->private, *imr = mr->parent;
-	struct ib_umem_odp *odp_imr = to_ib_umem_odp(imr->umem);
-	int srcu_key;
-=======
 	struct ib_umem_odp *odp = to_ib_umem_odp(mr->umem);
->>>>>>> f295e4ce
 
 	/* Ensure mlx5_ib_invalidate_range() will not touch the MR any more */
 	mutex_lock(&odp->umem_mutex);
@@ -192,18 +159,6 @@
 	odp->private = NULL;
 	mutex_unlock(&odp->umem_mutex);
 
-<<<<<<< HEAD
-	if (smp_load_acquire(&imr->live)) {
-		srcu_key = srcu_read_lock(&mr->dev->mr_srcu);
-		mutex_lock(&odp_imr->umem_mutex);
-		mlx5_ib_update_xlt(imr, idx, 1, 0,
-				   MLX5_IB_UPD_XLT_INDIRECT |
-				   MLX5_IB_UPD_XLT_ATOMIC);
-		mutex_unlock(&odp_imr->umem_mutex);
-		srcu_read_unlock(&mr->dev->mr_srcu, srcu_key);
-	}
-	ib_umem_odp_release(odp);
-=======
 	if (!mr->allocated_from_cache) {
 		mlx5_core_destroy_mkey(mr->dev->mdev, &mr->mmkey);
 		WARN_ON(mr->descs);
@@ -240,7 +195,6 @@
 	dma_fence_odp_mr(mr);
 
 	mr->parent = NULL;
->>>>>>> f295e4ce
 	mlx5_mr_cache_free(mr->dev, mr);
 	ib_umem_odp_release(odp);
 	atomic_dec(&imr->num_deferred_work);
@@ -350,12 +304,9 @@
 				   idx - blk_start_idx + 1, 0,
 				   MLX5_IB_UPD_XLT_ZAP |
 				   MLX5_IB_UPD_XLT_ATOMIC);
-<<<<<<< HEAD
-=======
 
 	mlx5_update_odp_stats(mr, invalidations, invalidations);
 
->>>>>>> f295e4ce
 	/*
 	 * We are now sure that the device will not access the
 	 * memory. We can safely unmap it, and mark it as dirty if
@@ -364,19 +315,9 @@
 
 	ib_umem_odp_unmap_dma_pages(umem_odp, start, end);
 
-<<<<<<< HEAD
-	if (unlikely(!umem_odp->npages && mr->parent &&
-		     !umem_odp->dying)) {
-		WRITE_ONCE(mr->live, 0);
-		umem_odp->dying = 1;
-		atomic_inc(&mr->parent->num_leaf_free);
-		schedule_work(&umem_odp->work);
-	}
-=======
 	if (unlikely(!umem_odp->npages && mr->parent))
 		destroy_unused_implicit_child_mr(mr);
 out:
->>>>>>> f295e4ce
 	mutex_unlock(&umem_odp->umem_mutex);
 }
 
@@ -491,79 +432,6 @@
 	mr->umem = &odp->umem;
 	mr->ibmr.lkey = mr->mmkey.key;
 	mr->ibmr.rkey = mr->mmkey.key;
-<<<<<<< HEAD
-
-	mlx5_ib_dbg(dev, "key %x dev %p mr %p\n",
-		    mr->mmkey.key, dev->mdev, mr);
-
-	return mr;
-
-fail:
-	mlx5_ib_err(dev, "Failed to register MKEY %d\n", err);
-	mlx5_mr_cache_free(dev, mr);
-
-	return ERR_PTR(err);
-}
-
-static struct ib_umem_odp *implicit_mr_get_data(struct mlx5_ib_mr *mr,
-						u64 io_virt, size_t bcnt)
-{
-	struct mlx5_ib_dev *dev = to_mdev(mr->ibmr.pd->device);
-	struct ib_umem_odp *odp, *result = NULL;
-	struct ib_umem_odp *odp_mr = to_ib_umem_odp(mr->umem);
-	u64 addr = io_virt & MLX5_IMR_MTT_MASK;
-	int nentries = 0, start_idx = 0, ret;
-	struct mlx5_ib_mr *mtt;
-
-	mutex_lock(&odp_mr->umem_mutex);
-	odp = odp_lookup(addr, 1, mr);
-
-	mlx5_ib_dbg(dev, "io_virt:%llx bcnt:%zx addr:%llx odp:%p\n",
-		    io_virt, bcnt, addr, odp);
-
-next_mr:
-	if (likely(odp)) {
-		if (nentries)
-			nentries++;
-	} else {
-		odp = ib_umem_odp_alloc_child(odp_mr, addr, MLX5_IMR_MTT_SIZE);
-		if (IS_ERR(odp)) {
-			mutex_unlock(&odp_mr->umem_mutex);
-			return ERR_CAST(odp);
-		}
-
-		mtt = implicit_mr_alloc(mr->ibmr.pd, odp, 0,
-					mr->access_flags);
-		if (IS_ERR(mtt)) {
-			mutex_unlock(&odp_mr->umem_mutex);
-			ib_umem_odp_release(odp);
-			return ERR_CAST(mtt);
-		}
-
-		odp->private = mtt;
-		mtt->umem = &odp->umem;
-		mtt->mmkey.iova = addr;
-		mtt->parent = mr;
-		INIT_WORK(&odp->work, mr_leaf_free_action);
-
-		smp_store_release(&mtt->live, 1);
-
-		if (!nentries)
-			start_idx = addr >> MLX5_IMR_MTT_SHIFT;
-		nentries++;
-	}
-
-	/* Return first odp if region not covered by single one */
-	if (likely(!result))
-		result = odp;
-
-	addr += MLX5_IMR_MTT_SIZE;
-	if (unlikely(addr < io_virt + bcnt)) {
-		odp = odp_next(odp);
-		if (odp && ib_umem_start(odp) != addr)
-			odp = NULL;
-		goto next_mr;
-=======
 	mr->mmkey.iova = idx * MLX5_IMR_MTT_SIZE;
 	mr->parent = imr;
 	odp->private = mr;
@@ -576,7 +444,6 @@
 	if (err) {
 		ret = ERR_PTR(err);
 		goto out_mr;
->>>>>>> f295e4ce
 	}
 
 	/*
@@ -630,12 +497,6 @@
 	imr->access_flags = access_flags;
 	imr->mmkey.iova = 0;
 	imr->umem = &umem_odp->umem;
-<<<<<<< HEAD
-	init_waitqueue_head(&imr->q_leaf_free);
-	atomic_set(&imr->num_leaf_free, 0);
-	atomic_set(&imr->num_pending_prefetch, 0);
-	smp_store_release(&imr->live, 1);
-=======
 	imr->ibmr.lkey = imr->mmkey.key;
 	imr->ibmr.rkey = imr->mmkey.key;
 	imr->umem = &umem_odp->umem;
@@ -656,7 +517,6 @@
 			      &imr->mmkey, GFP_KERNEL));
 	if (err)
 		goto out_mr;
->>>>>>> f295e4ce
 
 	mlx5_ib_dbg(dev, "key %x mr %p\n", imr->mmkey.key, imr);
 	return imr;
@@ -687,21 +547,6 @@
 	 */
 	synchronize_srcu(&dev->odp_srcu);
 
-<<<<<<< HEAD
-		mutex_lock(&umem_odp->umem_mutex);
-		ib_umem_odp_unmap_dma_pages(umem_odp, ib_umem_start(umem_odp),
-					    ib_umem_end(umem_odp));
-
-		if (umem_odp->dying) {
-			mutex_unlock(&umem_odp->umem_mutex);
-			continue;
-		}
-
-		umem_odp->dying = 1;
-		atomic_inc(&imr->num_leaf_free);
-		schedule_work(&umem_odp->work);
-		mutex_unlock(&umem_odp->umem_mutex);
-=======
 	xa_lock(&imr->implicit_children);
 	xa_for_each (&imr->implicit_children, idx, mtt) {
 		__xa_erase(&imr->implicit_children, idx);
@@ -751,7 +596,6 @@
 	if (atomic_read(&mr->num_deferred_work)) {
 		flush_workqueue(system_unbound_wq);
 		WARN_ON(atomic_read(&mr->num_deferred_work));
->>>>>>> f295e4ce
 	}
 
 	dma_fence_odp_mr(mr);
@@ -1026,25 +870,6 @@
 	switch (mmkey->type) {
 	case MLX5_MKEY_MR:
 		mr = container_of(mmkey, struct mlx5_ib_mr, mmkey);
-<<<<<<< HEAD
-		if (!smp_load_acquire(&mr->live) || !mr->ibmr.pd) {
-			mlx5_ib_dbg(dev, "got dead MR\n");
-			ret = -EFAULT;
-			goto srcu_unlock;
-		}
-
-		if (prefetch) {
-			if (!is_odp_mr(mr) ||
-			    mr->ibmr.pd != pd) {
-				mlx5_ib_dbg(dev, "Invalid prefetch request: %s\n",
-					    is_odp_mr(mr) ?  "MR is not ODP" :
-					    "PD is not of the MR");
-				ret = -EINVAL;
-				goto srcu_unlock;
-			}
-		}
-=======
->>>>>>> f295e4ce
 
 		ret = pagefault_mr(mr, io_virt, bcnt, bytes_mapped, 0);
 		if (ret < 0)
@@ -1878,24 +1703,12 @@
 	if (mr->ibmr.pd != pd)
 		return NULL;
 
-<<<<<<< HEAD
-		if (!smp_load_acquire(&mr->live)) {
-			ret = false;
-			break;
-		}
-
-		if (mr->ibmr.pd != pd) {
-			ret = false;
-			break;
-		}
-=======
 	odp = to_ib_umem_odp(mr->umem);
 
 	/* prefetch with write-access must be supported by the MR */
 	if (advice == IB_UVERBS_ADVISE_MR_ADVICE_PREFETCH_WRITE &&
 	    !odp->umem.writable)
 		return NULL;
->>>>>>> f295e4ce
 
 	return mr;
 }
