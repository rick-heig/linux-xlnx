# SPDX-License-Identifier: GPL-2.0-only
#
# Broadcom device configuration
#

config NET_VENDOR_BROADCOM
	bool "Broadcom devices"
	default y
	depends on (SSB_POSSIBLE && HAS_DMA) || PCI || BCM63XX || \
		   SIBYTE_SB1xxx_SOC
	help
	  If you have a network (Ethernet) chipset belonging to this class,
	  say Y.

	  Note that the answer to this question does not directly affect
	  the kernel: saying N will just cause the configurator to skip all
	  the questions regarding Broadcom chipsets. If you say Y, you will
	  be asked for your specific chipset/driver in the following questions.

if NET_VENDOR_BROADCOM

config B44
	tristate "Broadcom 440x/47xx ethernet support"
	depends on SSB_POSSIBLE && HAS_DMA
	select SSB
	select MII
	select PHYLIB
	help
	  If you have a network (Ethernet) controller of this type, say Y
	  or M here.

	  To compile this driver as a module, choose M here. The module
	  will be called b44.

# Auto-select SSB PCI-HOST support, if possible
config B44_PCI_AUTOSELECT
	bool
	depends on B44 && SSB_PCIHOST_POSSIBLE
	select SSB_PCIHOST
	default y

# Auto-select SSB PCICORE driver, if possible
config B44_PCICORE_AUTOSELECT
	bool
	depends on B44 && SSB_DRIVER_PCICORE_POSSIBLE
	select SSB_DRIVER_PCICORE
	default y

config B44_PCI
	bool
	depends on B44_PCI_AUTOSELECT && B44_PCICORE_AUTOSELECT
	default y

config BCM4908_ENET
	tristate "Broadcom BCM4908 internal mac support"
	depends on ARCH_BCM4908 || COMPILE_TEST
<<<<<<< HEAD
	default y
=======
	default y if ARCH_BCM4908
>>>>>>> 7aef27f0
	help
	  This driver supports Ethernet controller integrated into Broadcom
	  BCM4908 family SoCs.

config BCM63XX_ENET
	tristate "Broadcom 63xx internal mac support"
	depends on BCM63XX
	select MII
	select PHYLIB
	help
	  This driver supports the ethernet MACs in the Broadcom 63xx
	  MIPS chipset family (BCM63XX).

config BCMGENET
	tristate "Broadcom GENET internal MAC support"
	depends on HAS_IOMEM
	select MII
	select PHYLIB
	select FIXED_PHY
	select BCM7XXX_PHY
	select MDIO_BCM_UNIMAC
	select DIMLIB
	select BROADCOM_PHY if ARCH_BCM2835
	help
	  This driver supports the built-in Ethernet MACs found in the
	  Broadcom BCM7xxx Set Top Box family chipset.

config BNX2
	tristate "QLogic bnx2 support"
	depends on PCI
	select CRC32
	select FW_LOADER
	help
	  This driver supports QLogic bnx2 gigabit Ethernet cards.

	  To compile this driver as a module, choose M here: the module
	  will be called bnx2.  This is recommended.

config CNIC
	tristate "QLogic CNIC support"
	depends on PCI && (IPV6 || IPV6=n)
	depends on MMU
	select BNX2
	select UIO
	help
	  This driver supports offload features of QLogic bnx2 gigabit
	  Ethernet cards.

	  To compile this driver as a module, choose M here: the module
	  will be called cnic.  This is recommended.

config SB1250_MAC
	tristate "SB1250 Gigabit Ethernet support"
	depends on SIBYTE_SB1xxx_SOC
	select PHYLIB
	help
	  This driver supports Gigabit Ethernet interfaces based on the
	  Broadcom SiByte family of System-On-a-Chip parts.  They include
	  the BCM1120, BCM1125, BCM1125H, BCM1250, BCM1255, BCM1280, BCM1455
	  and BCM1480 chips.

	  To compile this driver as a module, choose M here: the module
	  will be called sb1250-mac.

config TIGON3
	tristate "Broadcom Tigon3 support"
	depends on PCI
	select PHYLIB
	imply PTP_1588_CLOCK
	help
	  This driver supports Broadcom Tigon3 based gigabit Ethernet cards.

	  To compile this driver as a module, choose M here: the module
	  will be called tg3.  This is recommended.

config TIGON3_HWMON
	bool "Broadcom Tigon3 HWMON support"
	default y
	depends on TIGON3 && HWMON && !(TIGON3=y && HWMON=m)
	help
	  Say Y if you want to expose the thermal sensor on Tigon3 devices.

config BNX2X
	tristate "Broadcom NetXtremeII 10Gb support"
	depends on PCI
	imply PTP_1588_CLOCK
	select FW_LOADER
	select ZLIB_INFLATE
	select LIBCRC32C
	select MDIO
	help
	  This driver supports Broadcom NetXtremeII 10 gigabit Ethernet cards.
	  To compile this driver as a module, choose M here: the module
	  will be called bnx2x.  This is recommended.

config BNX2X_SRIOV
	bool "Broadcom 578xx and 57712 SR-IOV support"
	depends on BNX2X && PCI_IOV
	default y
	help
	  This configuration parameter enables Single Root Input Output
	  Virtualization support in the 578xx and 57712 products. This
	  allows for virtual function acceleration in virtual environments.

config BGMAC
	tristate
	help
	  This enables the integrated ethernet controller support for many
	  Broadcom (mostly iProc) SoCs. An appropriate bus interface driver
	  needs to be enabled to select this.

config BGMAC_BCMA
	tristate "Broadcom iProc GBit BCMA support"
	depends on BCMA && BCMA_HOST_SOC
	depends on BCM47XX || ARCH_BCM_5301X || COMPILE_TEST
	select BGMAC
	select PHYLIB
	select FIXED_PHY
	help
	  This driver supports GBit MAC and BCM4706 GBit MAC cores on BCMA bus.
	  They can be found on BCM47xx SoCs and provide gigabit ethernet.
	  In case of using this driver on BCM4706 it's also requires to enable
	  BCMA_DRIVER_GMAC_CMN to make it work.

config BGMAC_PLATFORM
	tristate "Broadcom iProc GBit platform support"
	depends on ARCH_BCM_IPROC || COMPILE_TEST
	select BGMAC
	select PHYLIB
	select FIXED_PHY
	default ARCH_BCM_IPROC
	help
	  Say Y here if you want to use the Broadcom iProc Gigabit Ethernet
	  controller through the generic platform interface

config SYSTEMPORT
	tristate "Broadcom SYSTEMPORT internal MAC support"
	depends on HAS_IOMEM
	depends on NET_DSA || !NET_DSA
	select MII
	select PHYLIB
	select FIXED_PHY
	select DIMLIB
	help
	  This driver supports the built-in Ethernet MACs found in the
	  Broadcom BCM7xxx Set Top Box family chipset using an internal
	  Ethernet switch.

config BNXT
	tristate "Broadcom NetXtreme-C/E support"
	depends on PCI
	select FW_LOADER
	select LIBCRC32C
	select NET_DEVLINK
	select PAGE_POOL
	select DIMLIB
	help
	  This driver supports Broadcom NetXtreme-C/E 10/25/40/50 gigabit
	  Ethernet cards.  To compile this driver as a module, choose M here:
	  the module will be called bnxt_en.  This is recommended.

config BNXT_SRIOV
	bool "Broadcom NetXtreme-C/E SR-IOV support"
	depends on BNXT && PCI_IOV
	default y
	help
	  This configuration parameter enables Single Root Input Output
	  Virtualization support in the NetXtreme-C/E products. This
	  allows for virtual function acceleration in virtual environments.

config BNXT_FLOWER_OFFLOAD
	bool "TC Flower offload support for NetXtreme-C/E"
	depends on BNXT
	default y
	help
	  This configuration parameter enables TC Flower packet classifier
	  offload for eswitch.  This option enables SR-IOV switchdev eswitch
	  offload.

config BNXT_DCB
	bool "Data Center Bridging (DCB) Support"
	default n
	depends on BNXT && DCB
	help
	  Say Y here if you want to use Data Center Bridging (DCB) in the
	  driver.

	  If unsure, say N.

config BNXT_HWMON
	bool "Broadcom NetXtreme-C/E HWMON support"
	default y
	depends on BNXT && HWMON && !(BNXT=y && HWMON=m)
	help
	  Say Y if you want to expose the thermal sensor data on NetXtreme-C/E
	  devices, via the hwmon sysfs interface.

endif # NET_VENDOR_BROADCOM<|MERGE_RESOLUTION|>--- conflicted
+++ resolved
@@ -54,11 +54,7 @@
 config BCM4908_ENET
 	tristate "Broadcom BCM4908 internal mac support"
 	depends on ARCH_BCM4908 || COMPILE_TEST
-<<<<<<< HEAD
-	default y
-=======
 	default y if ARCH_BCM4908
->>>>>>> 7aef27f0
 	help
 	  This driver supports Ethernet controller integrated into Broadcom
 	  BCM4908 family SoCs.
