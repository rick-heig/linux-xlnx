/* SPDX-License-Identifier: GPL-2.0 */
/* Marvell RVU Admin Function driver
 *
 * Copyright (C) 2018 Marvell.
 */

#ifndef COMMON_H
#define COMMON_H

#include "rvu_struct.h"

#define OTX2_ALIGN			128  /* Align to cacheline */

#define Q_SIZE_16		0ULL /* 16 entries */
#define Q_SIZE_64		1ULL /* 64 entries */
#define Q_SIZE_256		2ULL
#define Q_SIZE_1K		3ULL
#define Q_SIZE_4K		4ULL
#define Q_SIZE_16K		5ULL
#define Q_SIZE_64K		6ULL
#define Q_SIZE_256K		7ULL
#define Q_SIZE_1M		8ULL /* Million entries */
#define Q_SIZE_MIN		Q_SIZE_16
#define Q_SIZE_MAX		Q_SIZE_1M

#define Q_COUNT(x)		(16ULL << (2 * x))
#define Q_SIZE(x, n)		((ilog2(x) - (n)) / 2)

/* Admin queue info */

/* Since we intend to add only one instruction at a time,
 * keep queue size to it's minimum.
 */
#define AQ_SIZE			Q_SIZE_16
/* HW head & tail pointer mask */
#define AQ_PTR_MASK		0xFFFFF

struct qmem {
	void            *base;
	dma_addr_t	iova;
	int		alloc_sz;
	u16		entry_sz;
	u8		align;
	u32		qsize;
};

static inline int qmem_alloc(struct device *dev, struct qmem **q,
			     int qsize, int entry_sz)
{
	struct qmem *qmem;
	int aligned_addr;

	if (!qsize)
		return -EINVAL;

	*q = devm_kzalloc(dev, sizeof(*qmem), GFP_KERNEL);
	if (!*q)
		return -ENOMEM;
	qmem = *q;

	qmem->entry_sz = entry_sz;
	qmem->alloc_sz = (qsize * entry_sz) + OTX2_ALIGN;
	qmem->base = dma_alloc_attrs(dev, qmem->alloc_sz, &qmem->iova,
				     GFP_KERNEL, DMA_ATTR_FORCE_CONTIGUOUS);
	if (!qmem->base)
		return -ENOMEM;

	qmem->qsize = qsize;

	aligned_addr = ALIGN((u64)qmem->iova, OTX2_ALIGN);
	qmem->align = (aligned_addr - qmem->iova);
	qmem->base += qmem->align;
	qmem->iova += qmem->align;
	return 0;
}

static inline void qmem_free(struct device *dev, struct qmem *qmem)
{
	if (!qmem)
		return;

	if (qmem->base)
		dma_free_attrs(dev, qmem->alloc_sz,
			       qmem->base - qmem->align,
			       qmem->iova - qmem->align,
			       DMA_ATTR_FORCE_CONTIGUOUS);
	devm_kfree(dev, qmem);
}

struct admin_queue {
	struct qmem	*inst;
	struct qmem	*res;
	spinlock_t	lock; /* Serialize inst enqueue from PFs */
};

/* NPA aura count */
enum npa_aura_sz {
	NPA_AURA_SZ_0,
	NPA_AURA_SZ_128,
	NPA_AURA_SZ_256,
	NPA_AURA_SZ_512,
	NPA_AURA_SZ_1K,
	NPA_AURA_SZ_2K,
	NPA_AURA_SZ_4K,
	NPA_AURA_SZ_8K,
	NPA_AURA_SZ_16K,
	NPA_AURA_SZ_32K,
	NPA_AURA_SZ_64K,
	NPA_AURA_SZ_128K,
	NPA_AURA_SZ_256K,
	NPA_AURA_SZ_512K,
	NPA_AURA_SZ_1M,
	NPA_AURA_SZ_MAX,
};

#define NPA_AURA_COUNT(x)	(1ULL << ((x) + 6))

/* NPA AQ result structure for init/read/write of aura HW contexts */
struct npa_aq_aura_res {
	struct	npa_aq_res_s	res;
	struct	npa_aura_s	aura_ctx;
	struct	npa_aura_s	ctx_mask;
};

/* NPA AQ result structure for init/read/write of pool HW contexts */
struct npa_aq_pool_res {
	struct	npa_aq_res_s	res;
	struct	npa_pool_s	pool_ctx;
	struct	npa_pool_s	ctx_mask;
};

/* NIX Transmit schedulers */
enum nix_scheduler {
	NIX_TXSCH_LVL_SMQ = 0x0,
	NIX_TXSCH_LVL_MDQ = 0x0,
	NIX_TXSCH_LVL_TL4 = 0x1,
	NIX_TXSCH_LVL_TL3 = 0x2,
	NIX_TXSCH_LVL_TL2 = 0x3,
	NIX_TXSCH_LVL_TL1 = 0x4,
	NIX_TXSCH_LVL_CNT = 0x5,
};

#define TXSCH_RR_QTM_MAX		((1 << 24) - 1)
#define TXSCH_TL1_DFLT_RR_QTM		TXSCH_RR_QTM_MAX
#define TXSCH_TL1_DFLT_RR_PRIO		(0x1ull)
#define CN10K_MAX_DWRR_WEIGHT          16384 /* Weight is 14bit on CN10K */

/* Min/Max packet sizes, excluding FCS */
#define	NIC_HW_MIN_FRS			40
#define	NIC_HW_MAX_FRS			9212
#define	SDP_HW_MAX_FRS			65535
#define CN10K_LMAC_LINK_MAX_FRS		16380 /* 16k - FCS */
#define CN10K_LBK_LINK_MAX_FRS		65535 /* 64k */

/* NIX RX action operation*/
#define NIX_RX_ACTIONOP_DROP		(0x0ull)
#define NIX_RX_ACTIONOP_UCAST		(0x1ull)
#define NIX_RX_ACTIONOP_UCAST_IPSEC	(0x2ull)
#define NIX_RX_ACTIONOP_MCAST		(0x3ull)
#define NIX_RX_ACTIONOP_RSS		(0x4ull)
/* Use the RX action set in the default unicast entry */
#define NIX_RX_ACTION_DEFAULT		(0xfull)

/* NIX TX action operation*/
#define NIX_TX_ACTIONOP_DROP		(0x0ull)
#define NIX_TX_ACTIONOP_UCAST_DEFAULT	(0x1ull)
#define NIX_TX_ACTIONOP_UCAST_CHAN	(0x2ull)
#define NIX_TX_ACTIONOP_MCAST		(0x3ull)
#define NIX_TX_ACTIONOP_DROP_VIOL	(0x5ull)

#define NPC_MCAM_KEY_X1			0
#define NPC_MCAM_KEY_X2			1
#define NPC_MCAM_KEY_X4			2

#define NIX_INTFX_RX(a)			(0x0ull | (a) << 1)
#define NIX_INTFX_TX(a)			(0x1ull | (a) << 1)

/* Default interfaces are NIX0_RX and NIX0_TX */
#define NIX_INTF_RX			NIX_INTFX_RX(0)
#define NIX_INTF_TX			NIX_INTFX_TX(0)

#define NIX_INTF_TYPE_CGX		0
#define NIX_INTF_TYPE_LBK		1
#define NIX_INTF_TYPE_SDP		2

#define MAX_LMAC_PKIND			12
#define NIX_LINK_CGX_LMAC(a, b)		(0 + 4 * (a) + (b))
#define NIX_LINK_LBK(a)			(12 + (a))
#define NIX_CHAN_CGX_LMAC_CHX(a, b, c)	(0x800 + 0x100 * (a) + 0x10 * (b) + (c))
#define NIX_CHAN_LBK_CHX(a, b)		(0 + 0x100 * (a) + (b))
#define NIX_CHAN_SDP_CH_START          (0x700ull)
#define NIX_CHAN_SDP_CHX(a)            (NIX_CHAN_SDP_CH_START + (a))
#define NIX_CHAN_SDP_NUM_CHANS		256
<<<<<<< HEAD
=======
#define NIX_CHAN_CPT_CH_START          (0x800ull)
>>>>>>> df0cc57e

/* The mask is to extract lower 10-bits of channel number
 * which CPT will pass to X2P.
 */
#define NIX_CHAN_CPT_X2P_MASK          (0x3ffull)

/* NIX LSO format indices.
 * As of now TSO is the only one using, so statically assigning indices.
 */
#define NIX_LSO_FORMAT_IDX_TSOV4	0
#define NIX_LSO_FORMAT_IDX_TSOV6	1

/* RSS info */
#define MAX_RSS_GROUPS			8
/* Group 0 has to be used in default pkt forwarding MCAM entries
 * reserved for NIXLFs. Groups 1-7 can be used for RSS for ntuple
 * filters.
 */
#define DEFAULT_RSS_CONTEXT_GROUP	0
#define MAX_RSS_INDIR_TBL_SIZE		256 /* 1 << Max adder bits */

/* NDC info */
enum ndc_idx_e {
	NIX0_RX = 0x0,
	NIX0_TX = 0x1,
	NPA0_U  = 0x2,
	NIX1_RX = 0x4,
	NIX1_TX = 0x5,
};

enum ndc_ctype_e {
	CACHING = 0x0,
	BYPASS = 0x1,
};

#define NDC_MAX_PORT 6
#define NDC_READ_TRANS 0
#define NDC_WRITE_TRANS 1

#endif /* COMMON_H */<|MERGE_RESOLUTION|>--- conflicted
+++ resolved
@@ -191,10 +191,7 @@
 #define NIX_CHAN_SDP_CH_START          (0x700ull)
 #define NIX_CHAN_SDP_CHX(a)            (NIX_CHAN_SDP_CH_START + (a))
 #define NIX_CHAN_SDP_NUM_CHANS		256
-<<<<<<< HEAD
-=======
 #define NIX_CHAN_CPT_CH_START          (0x800ull)
->>>>>>> df0cc57e
 
 /* The mask is to extract lower 10-bits of channel number
  * which CPT will pass to X2P.
