--- conflicted
+++ resolved
@@ -23,11 +23,6 @@
 #include <linux/serial_core.h>
 #include <linux/tty.h>
 #include <linux/tty_flip.h>
-<<<<<<< HEAD
-=======
-#include <linux/console.h>
-#include <linux/clk.h>
->>>>>>> c1be5a5b
 #include <linux/irq.h>
 #include <linux/io.h>
 #include <linux/of.h>
@@ -1230,27 +1225,11 @@
 	int rc;
 	struct uart_port *port;
 	struct resource *res, *res2;
-<<<<<<< HEAD
 	unsigned int clk = 0;
 	int ret = 0;
 	int id = 0;
 
 	struct xuartps *xuartps;
-=======
-	struct clk *clk;
-
-	clk = of_clk_get(pdev->dev.of_node, 0);
-	if (IS_ERR(clk)) {
-		dev_err(&pdev->dev, "no clock specified\n");
-		return PTR_ERR(clk);
-	}
-
-	rc = clk_prepare_enable(clk);
-	if (rc) {
-		dev_err(&pdev->dev, "could not enable clock\n");
-		return -EBUSY;
-	}
->>>>>>> c1be5a5b
 
 	res = platform_get_resource(pdev, IORESOURCE_MEM, 0);
 	if (!res)
@@ -1324,14 +1303,9 @@
 		port->mapbase = res->start;
 		port->irq = res2->start;
 		port->dev = &pdev->dev;
-<<<<<<< HEAD
 		port->uartclk = clk;
 		port->private_data = xuartps;
 		xuartps->port = port;
-=======
-		port->uartclk = clk_get_rate(clk);
-		port->private_data = clk;
->>>>>>> c1be5a5b
 		dev_set_drvdata(&pdev->dev, port);
 		rc = uart_add_one_port(&xuartps_uart_driver, port);
 		if (rc) {
@@ -1369,7 +1343,6 @@
 static int xuartps_remove(struct platform_device *pdev)
 {
 	struct uart_port *port = dev_get_drvdata(&pdev->dev);
-<<<<<<< HEAD
 	int rc = 0;
 	struct xuartps *xuartps;
 
@@ -1389,16 +1362,6 @@
 		clk_put(xuartps->aperclk);
 		kfree(xuartps);
 	}
-=======
-	struct clk *clk = port->private_data;
-	int rc;
-
-	/* Remove the xuartps port from the serial core */
-	rc = uart_remove_one_port(&xuartps_uart_driver, port);
-	dev_set_drvdata(&pdev->dev, NULL);
-	port->mapbase = 0;
-	clk_disable_unprepare(clk);
->>>>>>> c1be5a5b
 	return rc;
 }
 
@@ -1505,11 +1468,6 @@
 static struct platform_driver xuartps_platform_driver = {
 	.probe   = xuartps_probe,		/* Probe method */
 	.remove  = xuartps_remove,		/* Detach method */
-<<<<<<< HEAD
-=======
-	.suspend = xuartps_suspend,		/* Suspend */
-	.resume  = xuartps_resume,		/* Resume after a suspend */
->>>>>>> c1be5a5b
 	.driver  = {
 		.owner = THIS_MODULE,
 		.name = XUARTPS_NAME,		/* Driver name */
