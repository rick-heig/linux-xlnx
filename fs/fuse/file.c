/*
  FUSE: Filesystem in Userspace
  Copyright (C) 2001-2008  Miklos Szeredi <miklos@szeredi.hu>

  This program can be distributed under the terms of the GNU GPL.
  See the file COPYING.
*/

#include "fuse_i.h"

#include <linux/pagemap.h>
#include <linux/slab.h>
#include <linux/kernel.h>
#include <linux/sched.h>
#include <linux/module.h>
#include <linux/compat.h>
#include <linux/swap.h>
#include <linux/aio.h>
#include <linux/falloc.h>

static const struct file_operations fuse_direct_io_file_operations;

static int fuse_send_open(struct fuse_conn *fc, u64 nodeid, struct file *file,
			  int opcode, struct fuse_open_out *outargp)
{
	struct fuse_open_in inarg;
	struct fuse_req *req;
	int err;

	req = fuse_get_req_nopages(fc);
	if (IS_ERR(req))
		return PTR_ERR(req);

	memset(&inarg, 0, sizeof(inarg));
	inarg.flags = file->f_flags & ~(O_CREAT | O_EXCL | O_NOCTTY);
	if (!fc->atomic_o_trunc)
		inarg.flags &= ~O_TRUNC;
	req->in.h.opcode = opcode;
	req->in.h.nodeid = nodeid;
	req->in.numargs = 1;
	req->in.args[0].size = sizeof(inarg);
	req->in.args[0].value = &inarg;
	req->out.numargs = 1;
	req->out.args[0].size = sizeof(*outargp);
	req->out.args[0].value = outargp;
	fuse_request_send(fc, req);
	err = req->out.h.error;
	fuse_put_request(fc, req);

	return err;
}

struct fuse_file *fuse_file_alloc(struct fuse_conn *fc)
{
	struct fuse_file *ff;

	ff = kmalloc(sizeof(struct fuse_file), GFP_KERNEL);
	if (unlikely(!ff))
		return NULL;

	ff->fc = fc;
	ff->reserved_req = fuse_request_alloc(0);
	if (unlikely(!ff->reserved_req)) {
		kfree(ff);
		return NULL;
	}

	INIT_LIST_HEAD(&ff->write_entry);
	atomic_set(&ff->count, 0);
	RB_CLEAR_NODE(&ff->polled_node);
	init_waitqueue_head(&ff->poll_wait);

	spin_lock(&fc->lock);
	ff->kh = ++fc->khctr;
	spin_unlock(&fc->lock);

	return ff;
}

void fuse_file_free(struct fuse_file *ff)
{
	fuse_request_free(ff->reserved_req);
	kfree(ff);
}

struct fuse_file *fuse_file_get(struct fuse_file *ff)
{
	atomic_inc(&ff->count);
	return ff;
}

static void fuse_release_async(struct work_struct *work)
{
	struct fuse_req *req;
	struct fuse_conn *fc;
	struct path path;

	req = container_of(work, struct fuse_req, misc.release.work);
	path = req->misc.release.path;
	fc = get_fuse_conn(path.dentry->d_inode);

	fuse_put_request(fc, req);
	path_put(&path);
}

static void fuse_release_end(struct fuse_conn *fc, struct fuse_req *req)
{
	if (fc->destroy_req) {
		/*
		 * If this is a fuseblk mount, then it's possible that
		 * releasing the path will result in releasing the
		 * super block and sending the DESTROY request.  If
		 * the server is single threaded, this would hang.
		 * For this reason do the path_put() in a separate
		 * thread.
		 */
		atomic_inc(&req->count);
		INIT_WORK(&req->misc.release.work, fuse_release_async);
		schedule_work(&req->misc.release.work);
	} else {
		path_put(&req->misc.release.path);
	}
}

static void fuse_file_put(struct fuse_file *ff, bool sync)
{
	if (atomic_dec_and_test(&ff->count)) {
		struct fuse_req *req = ff->reserved_req;

		if (sync) {
			req->background = 0;
			fuse_request_send(ff->fc, req);
			path_put(&req->misc.release.path);
			fuse_put_request(ff->fc, req);
		} else {
			req->end = fuse_release_end;
			req->background = 1;
			fuse_request_send_background(ff->fc, req);
		}
		kfree(ff);
	}
}

int fuse_do_open(struct fuse_conn *fc, u64 nodeid, struct file *file,
		 bool isdir)
{
	struct fuse_open_out outarg;
	struct fuse_file *ff;
	int err;
	int opcode = isdir ? FUSE_OPENDIR : FUSE_OPEN;

	ff = fuse_file_alloc(fc);
	if (!ff)
		return -ENOMEM;

	err = fuse_send_open(fc, nodeid, file, opcode, &outarg);
	if (err) {
		fuse_file_free(ff);
		return err;
	}

	if (isdir)
		outarg.open_flags &= ~FOPEN_DIRECT_IO;

	ff->fh = outarg.fh;
	ff->nodeid = nodeid;
	ff->open_flags = outarg.open_flags;
	file->private_data = fuse_file_get(ff);

	return 0;
}
EXPORT_SYMBOL_GPL(fuse_do_open);

void fuse_finish_open(struct inode *inode, struct file *file)
{
	struct fuse_file *ff = file->private_data;
	struct fuse_conn *fc = get_fuse_conn(inode);

	if (ff->open_flags & FOPEN_DIRECT_IO)
		file->f_op = &fuse_direct_io_file_operations;
	if (!(ff->open_flags & FOPEN_KEEP_CACHE))
		invalidate_inode_pages2(inode->i_mapping);
	if (ff->open_flags & FOPEN_NONSEEKABLE)
		nonseekable_open(inode, file);
	if (fc->atomic_o_trunc && (file->f_flags & O_TRUNC)) {
		struct fuse_inode *fi = get_fuse_inode(inode);

		spin_lock(&fc->lock);
		fi->attr_version = ++fc->attr_version;
		i_size_write(inode, 0);
		spin_unlock(&fc->lock);
		fuse_invalidate_attr(inode);
	}
}

int fuse_open_common(struct inode *inode, struct file *file, bool isdir)
{
	struct fuse_conn *fc = get_fuse_conn(inode);
	int err;

	err = generic_file_open(inode, file);
	if (err)
		return err;

	err = fuse_do_open(fc, get_node_id(inode), file, isdir);
	if (err)
		return err;

	fuse_finish_open(inode, file);

	return 0;
}

static void fuse_prepare_release(struct fuse_file *ff, int flags, int opcode)
{
	struct fuse_conn *fc = ff->fc;
	struct fuse_req *req = ff->reserved_req;
	struct fuse_release_in *inarg = &req->misc.release.in;

	spin_lock(&fc->lock);
	list_del(&ff->write_entry);
	if (!RB_EMPTY_NODE(&ff->polled_node))
		rb_erase(&ff->polled_node, &fc->polled_files);
	spin_unlock(&fc->lock);

	wake_up_interruptible_all(&ff->poll_wait);

	inarg->fh = ff->fh;
	inarg->flags = flags;
	req->in.h.opcode = opcode;
	req->in.h.nodeid = ff->nodeid;
	req->in.numargs = 1;
	req->in.args[0].size = sizeof(struct fuse_release_in);
	req->in.args[0].value = inarg;
}

void fuse_release_common(struct file *file, int opcode)
{
	struct fuse_file *ff;
	struct fuse_req *req;

	ff = file->private_data;
	if (unlikely(!ff))
		return;

	req = ff->reserved_req;
	fuse_prepare_release(ff, file->f_flags, opcode);

	if (ff->flock) {
		struct fuse_release_in *inarg = &req->misc.release.in;
		inarg->release_flags |= FUSE_RELEASE_FLOCK_UNLOCK;
		inarg->lock_owner = fuse_lock_owner_id(ff->fc,
						       (fl_owner_t) file);
	}
	/* Hold vfsmount and dentry until release is finished */
	path_get(&file->f_path);
	req->misc.release.path = file->f_path;

	/*
	 * Normally this will send the RELEASE request, however if
	 * some asynchronous READ or WRITE requests are outstanding,
	 * the sending will be delayed.
	 *
	 * Make the release synchronous if this is a fuseblk mount,
	 * synchronous RELEASE is allowed (and desirable) in this case
	 * because the server can be trusted not to screw up.
	 */
	fuse_file_put(ff, ff->fc->destroy_req != NULL);
}

static int fuse_open(struct inode *inode, struct file *file)
{
	return fuse_open_common(inode, file, false);
}

static int fuse_release(struct inode *inode, struct file *file)
{
	fuse_release_common(file, FUSE_RELEASE);

	/* return value is ignored by VFS */
	return 0;
}

void fuse_sync_release(struct fuse_file *ff, int flags)
{
	WARN_ON(atomic_read(&ff->count) > 1);
	fuse_prepare_release(ff, flags, FUSE_RELEASE);
	ff->reserved_req->force = 1;
	ff->reserved_req->background = 0;
	fuse_request_send(ff->fc, ff->reserved_req);
	fuse_put_request(ff->fc, ff->reserved_req);
	kfree(ff);
}
EXPORT_SYMBOL_GPL(fuse_sync_release);

/*
 * Scramble the ID space with XTEA, so that the value of the files_struct
 * pointer is not exposed to userspace.
 */
u64 fuse_lock_owner_id(struct fuse_conn *fc, fl_owner_t id)
{
	u32 *k = fc->scramble_key;
	u64 v = (unsigned long) id;
	u32 v0 = v;
	u32 v1 = v >> 32;
	u32 sum = 0;
	int i;

	for (i = 0; i < 32; i++) {
		v0 += ((v1 << 4 ^ v1 >> 5) + v1) ^ (sum + k[sum & 3]);
		sum += 0x9E3779B9;
		v1 += ((v0 << 4 ^ v0 >> 5) + v0) ^ (sum + k[sum>>11 & 3]);
	}

	return (u64) v0 + ((u64) v1 << 32);
}

/*
 * Check if page is under writeback
 *
 * This is currently done by walking the list of writepage requests
 * for the inode, which can be pretty inefficient.
 */
static bool fuse_page_is_writeback(struct inode *inode, pgoff_t index)
{
	struct fuse_conn *fc = get_fuse_conn(inode);
	struct fuse_inode *fi = get_fuse_inode(inode);
	struct fuse_req *req;
	bool found = false;

	spin_lock(&fc->lock);
	list_for_each_entry(req, &fi->writepages, writepages_entry) {
		pgoff_t curr_index;

		BUG_ON(req->inode != inode);
		curr_index = req->misc.write.in.offset >> PAGE_CACHE_SHIFT;
		if (curr_index == index) {
			found = true;
			break;
		}
	}
	spin_unlock(&fc->lock);

	return found;
}

/*
 * Wait for page writeback to be completed.
 *
 * Since fuse doesn't rely on the VM writeback tracking, this has to
 * use some other means.
 */
static int fuse_wait_on_page_writeback(struct inode *inode, pgoff_t index)
{
	struct fuse_inode *fi = get_fuse_inode(inode);

	wait_event(fi->page_waitq, !fuse_page_is_writeback(inode, index));
	return 0;
}

static int fuse_flush(struct file *file, fl_owner_t id)
{
	struct inode *inode = file_inode(file);
	struct fuse_conn *fc = get_fuse_conn(inode);
	struct fuse_file *ff = file->private_data;
	struct fuse_req *req;
	struct fuse_flush_in inarg;
	int err;

	if (is_bad_inode(inode))
		return -EIO;

	if (fc->no_flush)
		return 0;

	req = fuse_get_req_nofail_nopages(fc, file);
	memset(&inarg, 0, sizeof(inarg));
	inarg.fh = ff->fh;
	inarg.lock_owner = fuse_lock_owner_id(fc, id);
	req->in.h.opcode = FUSE_FLUSH;
	req->in.h.nodeid = get_node_id(inode);
	req->in.numargs = 1;
	req->in.args[0].size = sizeof(inarg);
	req->in.args[0].value = &inarg;
	req->force = 1;
	fuse_request_send(fc, req);
	err = req->out.h.error;
	fuse_put_request(fc, req);
	if (err == -ENOSYS) {
		fc->no_flush = 1;
		err = 0;
	}
	return err;
}

/*
 * Wait for all pending writepages on the inode to finish.
 *
 * This is currently done by blocking further writes with FUSE_NOWRITE
 * and waiting for all sent writes to complete.
 *
 * This must be called under i_mutex, otherwise the FUSE_NOWRITE usage
 * could conflict with truncation.
 */
static void fuse_sync_writes(struct inode *inode)
{
	fuse_set_nowrite(inode);
	fuse_release_nowrite(inode);
}

int fuse_fsync_common(struct file *file, loff_t start, loff_t end,
		      int datasync, int isdir)
{
	struct inode *inode = file->f_mapping->host;
	struct fuse_conn *fc = get_fuse_conn(inode);
	struct fuse_file *ff = file->private_data;
	struct fuse_req *req;
	struct fuse_fsync_in inarg;
	int err;

	if (is_bad_inode(inode))
		return -EIO;

	err = filemap_write_and_wait_range(inode->i_mapping, start, end);
	if (err)
		return err;

	if ((!isdir && fc->no_fsync) || (isdir && fc->no_fsyncdir))
		return 0;

	mutex_lock(&inode->i_mutex);

	/*
	 * Start writeback against all dirty pages of the inode, then
	 * wait for all outstanding writes, before sending the FSYNC
	 * request.
	 */
	err = write_inode_now(inode, 0);
	if (err)
		goto out;

	fuse_sync_writes(inode);

	req = fuse_get_req_nopages(fc);
	if (IS_ERR(req)) {
		err = PTR_ERR(req);
		goto out;
	}

	memset(&inarg, 0, sizeof(inarg));
	inarg.fh = ff->fh;
	inarg.fsync_flags = datasync ? 1 : 0;
	req->in.h.opcode = isdir ? FUSE_FSYNCDIR : FUSE_FSYNC;
	req->in.h.nodeid = get_node_id(inode);
	req->in.numargs = 1;
	req->in.args[0].size = sizeof(inarg);
	req->in.args[0].value = &inarg;
	fuse_request_send(fc, req);
	err = req->out.h.error;
	fuse_put_request(fc, req);
	if (err == -ENOSYS) {
		if (isdir)
			fc->no_fsyncdir = 1;
		else
			fc->no_fsync = 1;
		err = 0;
	}
out:
	mutex_unlock(&inode->i_mutex);
	return err;
}

static int fuse_fsync(struct file *file, loff_t start, loff_t end,
		      int datasync)
{
	return fuse_fsync_common(file, start, end, datasync, 0);
}

void fuse_read_fill(struct fuse_req *req, struct file *file, loff_t pos,
		    size_t count, int opcode)
{
	struct fuse_read_in *inarg = &req->misc.read.in;
	struct fuse_file *ff = file->private_data;

	inarg->fh = ff->fh;
	inarg->offset = pos;
	inarg->size = count;
	inarg->flags = file->f_flags;
	req->in.h.opcode = opcode;
	req->in.h.nodeid = ff->nodeid;
	req->in.numargs = 1;
	req->in.args[0].size = sizeof(struct fuse_read_in);
	req->in.args[0].value = inarg;
	req->out.argvar = 1;
	req->out.numargs = 1;
	req->out.args[0].size = count;
}

static void fuse_release_user_pages(struct fuse_req *req, int write)
{
	unsigned i;

	for (i = 0; i < req->num_pages; i++) {
		struct page *page = req->pages[i];
		if (write)
			set_page_dirty_lock(page);
		put_page(page);
	}
}

/**
 * In case of short read, the caller sets 'pos' to the position of
 * actual end of fuse request in IO request. Otherwise, if bytes_requested
 * == bytes_transferred or rw == WRITE, the caller sets 'pos' to -1.
 *
 * An example:
 * User requested DIO read of 64K. It was splitted into two 32K fuse requests,
 * both submitted asynchronously. The first of them was ACKed by userspace as
 * fully completed (req->out.args[0].size == 32K) resulting in pos == -1. The
 * second request was ACKed as short, e.g. only 1K was read, resulting in
 * pos == 33K.
 *
 * Thus, when all fuse requests are completed, the minimal non-negative 'pos'
 * will be equal to the length of the longest contiguous fragment of
 * transferred data starting from the beginning of IO request.
 */
static void fuse_aio_complete(struct fuse_io_priv *io, int err, ssize_t pos)
{
	int left;

	spin_lock(&io->lock);
	if (err)
		io->err = io->err ? : err;
	else if (pos >= 0 && (io->bytes < 0 || pos < io->bytes))
		io->bytes = pos;

	left = --io->reqs;
	spin_unlock(&io->lock);

	if (!left) {
		long res;

		if (io->err)
			res = io->err;
		else if (io->bytes >= 0 && io->write)
			res = -EIO;
		else {
			res = io->bytes < 0 ? io->size : io->bytes;

			if (!is_sync_kiocb(io->iocb)) {
				struct path *path = &io->iocb->ki_filp->f_path;
				struct inode *inode = path->dentry->d_inode;
				struct fuse_conn *fc = get_fuse_conn(inode);
				struct fuse_inode *fi = get_fuse_inode(inode);

				spin_lock(&fc->lock);
				fi->attr_version = ++fc->attr_version;
				spin_unlock(&fc->lock);
			}
		}

		aio_complete(io->iocb, res, 0);
		kfree(io);
	}
}

static void fuse_aio_complete_req(struct fuse_conn *fc, struct fuse_req *req)
{
	struct fuse_io_priv *io = req->io;
	ssize_t pos = -1;

	fuse_release_user_pages(req, !io->write);

	if (io->write) {
		if (req->misc.write.in.size != req->misc.write.out.size)
			pos = req->misc.write.in.offset - io->offset +
				req->misc.write.out.size;
	} else {
		if (req->misc.read.in.size != req->out.args[0].size)
			pos = req->misc.read.in.offset - io->offset +
				req->out.args[0].size;
	}

	fuse_aio_complete(io, req->out.h.error, pos);
}

static size_t fuse_async_req_send(struct fuse_conn *fc, struct fuse_req *req,
		size_t num_bytes, struct fuse_io_priv *io)
{
	spin_lock(&io->lock);
	io->size += num_bytes;
	io->reqs++;
	spin_unlock(&io->lock);

	req->io = io;
	req->end = fuse_aio_complete_req;

	__fuse_get_request(req);
	fuse_request_send_background(fc, req);

	return num_bytes;
}

static size_t fuse_send_read(struct fuse_req *req, struct fuse_io_priv *io,
			     loff_t pos, size_t count, fl_owner_t owner)
{
	struct file *file = io->file;
	struct fuse_file *ff = file->private_data;
	struct fuse_conn *fc = ff->fc;

	fuse_read_fill(req, file, pos, count, FUSE_READ);
	if (owner != NULL) {
		struct fuse_read_in *inarg = &req->misc.read.in;

		inarg->read_flags |= FUSE_READ_LOCKOWNER;
		inarg->lock_owner = fuse_lock_owner_id(fc, owner);
	}

	if (io->async)
		return fuse_async_req_send(fc, req, count, io);

	fuse_request_send(fc, req);
	return req->out.args[0].size;
}

static void fuse_read_update_size(struct inode *inode, loff_t size,
				  u64 attr_ver)
{
	struct fuse_conn *fc = get_fuse_conn(inode);
	struct fuse_inode *fi = get_fuse_inode(inode);

	spin_lock(&fc->lock);
	if (attr_ver == fi->attr_version && size < inode->i_size) {
		fi->attr_version = ++fc->attr_version;
		i_size_write(inode, size);
	}
	spin_unlock(&fc->lock);
}

static int fuse_readpage(struct file *file, struct page *page)
{
	struct fuse_io_priv io = { .async = 0, .file = file };
	struct inode *inode = page->mapping->host;
	struct fuse_conn *fc = get_fuse_conn(inode);
	struct fuse_req *req;
	size_t num_read;
	loff_t pos = page_offset(page);
	size_t count = PAGE_CACHE_SIZE;
	u64 attr_ver;
	int err;

	err = -EIO;
	if (is_bad_inode(inode))
		goto out;

	/*
	 * Page writeback can extend beyond the lifetime of the
	 * page-cache page, so make sure we read a properly synced
	 * page.
	 */
	fuse_wait_on_page_writeback(inode, page->index);

	req = fuse_get_req(fc, 1);
	err = PTR_ERR(req);
	if (IS_ERR(req))
		goto out;

	attr_ver = fuse_get_attr_version(fc);

	req->out.page_zeroing = 1;
	req->out.argpages = 1;
	req->num_pages = 1;
	req->pages[0] = page;
	req->page_descs[0].length = count;
	num_read = fuse_send_read(req, &io, pos, count, NULL);
	err = req->out.h.error;
	fuse_put_request(fc, req);

	if (!err) {
		/*
		 * Short read means EOF.  If file size is larger, truncate it
		 */
		if (num_read < count)
			fuse_read_update_size(inode, pos + num_read, attr_ver);

		SetPageUptodate(page);
	}

	fuse_invalidate_attr(inode); /* atime changed */
 out:
	unlock_page(page);
	return err;
}

static void fuse_readpages_end(struct fuse_conn *fc, struct fuse_req *req)
{
	int i;
	size_t count = req->misc.read.in.size;
	size_t num_read = req->out.args[0].size;
	struct address_space *mapping = NULL;

	for (i = 0; mapping == NULL && i < req->num_pages; i++)
		mapping = req->pages[i]->mapping;

	if (mapping) {
		struct inode *inode = mapping->host;

		/*
		 * Short read means EOF. If file size is larger, truncate it
		 */
		if (!req->out.h.error && num_read < count) {
			loff_t pos;

			pos = page_offset(req->pages[0]) + num_read;
			fuse_read_update_size(inode, pos,
					      req->misc.read.attr_ver);
		}
		fuse_invalidate_attr(inode); /* atime changed */
	}

	for (i = 0; i < req->num_pages; i++) {
		struct page *page = req->pages[i];
		if (!req->out.h.error)
			SetPageUptodate(page);
		else
			SetPageError(page);
		unlock_page(page);
		page_cache_release(page);
	}
	if (req->ff)
		fuse_file_put(req->ff, false);
}

static void fuse_send_readpages(struct fuse_req *req, struct file *file)
{
	struct fuse_file *ff = file->private_data;
	struct fuse_conn *fc = ff->fc;
	loff_t pos = page_offset(req->pages[0]);
	size_t count = req->num_pages << PAGE_CACHE_SHIFT;

	req->out.argpages = 1;
	req->out.page_zeroing = 1;
	req->out.page_replace = 1;
	fuse_read_fill(req, file, pos, count, FUSE_READ);
	req->misc.read.attr_ver = fuse_get_attr_version(fc);
	if (fc->async_read) {
		req->ff = fuse_file_get(ff);
		req->end = fuse_readpages_end;
		fuse_request_send_background(fc, req);
	} else {
		fuse_request_send(fc, req);
		fuse_readpages_end(fc, req);
		fuse_put_request(fc, req);
	}
}

struct fuse_fill_data {
	struct fuse_req *req;
	struct file *file;
	struct inode *inode;
	unsigned nr_pages;
};

static int fuse_readpages_fill(void *_data, struct page *page)
{
	struct fuse_fill_data *data = _data;
	struct fuse_req *req = data->req;
	struct inode *inode = data->inode;
	struct fuse_conn *fc = get_fuse_conn(inode);

	fuse_wait_on_page_writeback(inode, page->index);

	if (req->num_pages &&
	    (req->num_pages == FUSE_MAX_PAGES_PER_REQ ||
	     (req->num_pages + 1) * PAGE_CACHE_SIZE > fc->max_read ||
	     req->pages[req->num_pages - 1]->index + 1 != page->index)) {
		int nr_alloc = min_t(unsigned, data->nr_pages,
				     FUSE_MAX_PAGES_PER_REQ);
		fuse_send_readpages(req, data->file);
		if (fc->async_read)
			req = fuse_get_req_for_background(fc, nr_alloc);
		else
			req = fuse_get_req(fc, nr_alloc);

		data->req = req;
		if (IS_ERR(req)) {
			unlock_page(page);
			return PTR_ERR(req);
		}
	}

	if (WARN_ON(req->num_pages >= req->max_pages)) {
		fuse_put_request(fc, req);
		return -EIO;
	}

	page_cache_get(page);
	req->pages[req->num_pages] = page;
	req->page_descs[req->num_pages].length = PAGE_SIZE;
	req->num_pages++;
	data->nr_pages--;
	return 0;
}

static int fuse_readpages(struct file *file, struct address_space *mapping,
			  struct list_head *pages, unsigned nr_pages)
{
	struct inode *inode = mapping->host;
	struct fuse_conn *fc = get_fuse_conn(inode);
	struct fuse_fill_data data;
	int err;
	int nr_alloc = min_t(unsigned, nr_pages, FUSE_MAX_PAGES_PER_REQ);

	err = -EIO;
	if (is_bad_inode(inode))
		goto out;

	data.file = file;
	data.inode = inode;
	if (fc->async_read)
		data.req = fuse_get_req_for_background(fc, nr_alloc);
	else
		data.req = fuse_get_req(fc, nr_alloc);
	data.nr_pages = nr_pages;
	err = PTR_ERR(data.req);
	if (IS_ERR(data.req))
		goto out;

	err = read_cache_pages(mapping, pages, fuse_readpages_fill, &data);
	if (!err) {
		if (data.req->num_pages)
			fuse_send_readpages(data.req, file);
		else
			fuse_put_request(fc, data.req);
	}
out:
	return err;
}

static ssize_t fuse_file_aio_read(struct kiocb *iocb, const struct iovec *iov,
				  unsigned long nr_segs, loff_t pos)
{
	struct inode *inode = iocb->ki_filp->f_mapping->host;
	struct fuse_conn *fc = get_fuse_conn(inode);

	/*
	 * In auto invalidate mode, always update attributes on read.
	 * Otherwise, only update if we attempt to read past EOF (to ensure
	 * i_size is up to date).
	 */
	if (fc->auto_inval_data ||
	    (pos + iov_length(iov, nr_segs) > i_size_read(inode))) {
		int err;
		err = fuse_update_attributes(inode, NULL, iocb->ki_filp, NULL);
		if (err)
			return err;
	}

	return generic_file_aio_read(iocb, iov, nr_segs, pos);
}

static void fuse_write_fill(struct fuse_req *req, struct fuse_file *ff,
			    loff_t pos, size_t count)
{
	struct fuse_write_in *inarg = &req->misc.write.in;
	struct fuse_write_out *outarg = &req->misc.write.out;

	inarg->fh = ff->fh;
	inarg->offset = pos;
	inarg->size = count;
	req->in.h.opcode = FUSE_WRITE;
	req->in.h.nodeid = ff->nodeid;
	req->in.numargs = 2;
	if (ff->fc->minor < 9)
		req->in.args[0].size = FUSE_COMPAT_WRITE_IN_SIZE;
	else
		req->in.args[0].size = sizeof(struct fuse_write_in);
	req->in.args[0].value = inarg;
	req->in.args[1].size = count;
	req->out.numargs = 1;
	req->out.args[0].size = sizeof(struct fuse_write_out);
	req->out.args[0].value = outarg;
}

static size_t fuse_send_write(struct fuse_req *req, struct fuse_io_priv *io,
			      loff_t pos, size_t count, fl_owner_t owner)
{
	struct file *file = io->file;
	struct fuse_file *ff = file->private_data;
	struct fuse_conn *fc = ff->fc;
	struct fuse_write_in *inarg = &req->misc.write.in;

	fuse_write_fill(req, ff, pos, count);
	inarg->flags = file->f_flags;
	if (owner != NULL) {
		inarg->write_flags |= FUSE_WRITE_LOCKOWNER;
		inarg->lock_owner = fuse_lock_owner_id(fc, owner);
	}

	if (io->async)
		return fuse_async_req_send(fc, req, count, io);

	fuse_request_send(fc, req);
	return req->misc.write.out.size;
}

void fuse_write_update_size(struct inode *inode, loff_t pos)
{
	struct fuse_conn *fc = get_fuse_conn(inode);
	struct fuse_inode *fi = get_fuse_inode(inode);

	spin_lock(&fc->lock);
	fi->attr_version = ++fc->attr_version;
	if (pos > inode->i_size)
		i_size_write(inode, pos);
	spin_unlock(&fc->lock);
}

static size_t fuse_send_write_pages(struct fuse_req *req, struct file *file,
				    struct inode *inode, loff_t pos,
				    size_t count)
{
	size_t res;
	unsigned offset;
	unsigned i;
	struct fuse_io_priv io = { .async = 0, .file = file };

	for (i = 0; i < req->num_pages; i++)
		fuse_wait_on_page_writeback(inode, req->pages[i]->index);

	res = fuse_send_write(req, &io, pos, count, NULL);

	offset = req->page_descs[0].offset;
	count = res;
	for (i = 0; i < req->num_pages; i++) {
		struct page *page = req->pages[i];

		if (!req->out.h.error && !offset && count >= PAGE_CACHE_SIZE)
			SetPageUptodate(page);

		if (count > PAGE_CACHE_SIZE - offset)
			count -= PAGE_CACHE_SIZE - offset;
		else
			count = 0;
		offset = 0;

		unlock_page(page);
		page_cache_release(page);
	}

	return res;
}

static ssize_t fuse_fill_write_pages(struct fuse_req *req,
			       struct address_space *mapping,
			       struct iov_iter *ii, loff_t pos)
{
	struct fuse_conn *fc = get_fuse_conn(mapping->host);
	unsigned offset = pos & (PAGE_CACHE_SIZE - 1);
	size_t count = 0;
	int err;

	req->in.argpages = 1;
	req->page_descs[0].offset = offset;

	do {
		size_t tmp;
		struct page *page;
		pgoff_t index = pos >> PAGE_CACHE_SHIFT;
		size_t bytes = min_t(size_t, PAGE_CACHE_SIZE - offset,
				     iov_iter_count(ii));

		bytes = min_t(size_t, bytes, fc->max_write - count);

 again:
		err = -EFAULT;
		if (iov_iter_fault_in_readable(ii, bytes))
			break;

		err = -ENOMEM;
		page = grab_cache_page_write_begin(mapping, index, 0);
		if (!page)
			break;

		if (mapping_writably_mapped(mapping))
			flush_dcache_page(page);

		pagefault_disable();
		tmp = iov_iter_copy_from_user_atomic(page, ii, offset, bytes);
		pagefault_enable();
		flush_dcache_page(page);

		mark_page_accessed(page);

		if (!tmp) {
			unlock_page(page);
			page_cache_release(page);
			bytes = min(bytes, iov_iter_single_seg_count(ii));
			goto again;
		}

		err = 0;
		req->pages[req->num_pages] = page;
		req->page_descs[req->num_pages].length = tmp;
		req->num_pages++;

		iov_iter_advance(ii, tmp);
		count += tmp;
		pos += tmp;
		offset += tmp;
		if (offset == PAGE_CACHE_SIZE)
			offset = 0;

		if (!fc->big_writes)
			break;
	} while (iov_iter_count(ii) && count < fc->max_write &&
		 req->num_pages < req->max_pages && offset == 0);

	return count > 0 ? count : err;
}

static inline unsigned fuse_wr_pages(loff_t pos, size_t len)
{
	return min_t(unsigned,
		     ((pos + len - 1) >> PAGE_CACHE_SHIFT) -
		     (pos >> PAGE_CACHE_SHIFT) + 1,
		     FUSE_MAX_PAGES_PER_REQ);
}

static ssize_t fuse_perform_write(struct file *file,
				  struct address_space *mapping,
				  struct iov_iter *ii, loff_t pos)
{
	struct inode *inode = mapping->host;
	struct fuse_conn *fc = get_fuse_conn(inode);
	int err = 0;
	ssize_t res = 0;

	if (is_bad_inode(inode))
		return -EIO;

	do {
		struct fuse_req *req;
		ssize_t count;
		unsigned nr_pages = fuse_wr_pages(pos, iov_iter_count(ii));

		req = fuse_get_req(fc, nr_pages);
		if (IS_ERR(req)) {
			err = PTR_ERR(req);
			break;
		}

		count = fuse_fill_write_pages(req, mapping, ii, pos);
		if (count <= 0) {
			err = count;
		} else {
			size_t num_written;

			num_written = fuse_send_write_pages(req, file, inode,
							    pos, count);
			err = req->out.h.error;
			if (!err) {
				res += num_written;
				pos += num_written;

				/* break out of the loop on short write */
				if (num_written != count)
					err = -EIO;
			}
		}
		fuse_put_request(fc, req);
	} while (!err && iov_iter_count(ii));

	if (res > 0)
		fuse_write_update_size(inode, pos);

	fuse_invalidate_attr(inode);

	return res > 0 ? res : err;
}

static ssize_t fuse_file_aio_write(struct kiocb *iocb, const struct iovec *iov,
				   unsigned long nr_segs, loff_t pos)
{
	struct file *file = iocb->ki_filp;
	struct address_space *mapping = file->f_mapping;
	size_t count = 0;
	size_t ocount = 0;
	ssize_t written = 0;
	ssize_t written_buffered = 0;
	struct inode *inode = mapping->host;
	ssize_t err;
	struct iov_iter i;
	loff_t endbyte = 0;

	WARN_ON(iocb->ki_pos != pos);

	ocount = 0;
	err = generic_segment_checks(iov, &nr_segs, &ocount, VERIFY_READ);
	if (err)
		return err;

	count = ocount;
	mutex_lock(&inode->i_mutex);

	/* We can write back this queue in page reclaim */
	current->backing_dev_info = mapping->backing_dev_info;

	err = generic_write_checks(file, &pos, &count, S_ISBLK(inode->i_mode));
	if (err)
		goto out;

	if (count == 0)
		goto out;

	err = file_remove_suid(file);
	if (err)
		goto out;

	err = file_update_time(file);
	if (err)
		goto out;

	if (file->f_flags & O_DIRECT) {
		written = generic_file_direct_write(iocb, iov, &nr_segs,
						    pos, &iocb->ki_pos,
						    count, ocount);
		if (written < 0 || written == count)
			goto out;

		pos += written;
		count -= written;

		iov_iter_init(&i, iov, nr_segs, count, written);
		written_buffered = fuse_perform_write(file, mapping, &i, pos);
		if (written_buffered < 0) {
			err = written_buffered;
			goto out;
		}
		endbyte = pos + written_buffered - 1;

		err = filemap_write_and_wait_range(file->f_mapping, pos,
						   endbyte);
		if (err)
			goto out;

		invalidate_mapping_pages(file->f_mapping,
					 pos >> PAGE_CACHE_SHIFT,
					 endbyte >> PAGE_CACHE_SHIFT);

		written += written_buffered;
		iocb->ki_pos = pos + written_buffered;
	} else {
		iov_iter_init(&i, iov, nr_segs, count, 0);
		written = fuse_perform_write(file, mapping, &i, pos);
		if (written >= 0)
			iocb->ki_pos = pos + written;
	}
out:
	current->backing_dev_info = NULL;
	mutex_unlock(&inode->i_mutex);

	return written ? written : err;
}

static inline void fuse_page_descs_length_init(struct fuse_req *req,
		unsigned index, unsigned nr_pages)
{
	int i;

	for (i = index; i < index + nr_pages; i++)
		req->page_descs[i].length = PAGE_SIZE -
			req->page_descs[i].offset;
}

static inline unsigned long fuse_get_user_addr(const struct iov_iter *ii)
{
	return (unsigned long)ii->iov->iov_base + ii->iov_offset;
}

static inline size_t fuse_get_frag_size(const struct iov_iter *ii,
					size_t max_size)
{
	return min(iov_iter_single_seg_count(ii), max_size);
}

static int fuse_get_user_pages(struct fuse_req *req, struct iov_iter *ii,
			       size_t *nbytesp, int write)
{
	size_t nbytes = 0;  /* # bytes already packed in req */

	/* Special case for kernel I/O: can copy directly into the buffer */
	if (segment_eq(get_fs(), KERNEL_DS)) {
		unsigned long user_addr = fuse_get_user_addr(ii);
		size_t frag_size = fuse_get_frag_size(ii, *nbytesp);

		if (write)
			req->in.args[1].value = (void *) user_addr;
		else
			req->out.args[0].value = (void *) user_addr;

		iov_iter_advance(ii, frag_size);
		*nbytesp = frag_size;
		return 0;
	}

	while (nbytes < *nbytesp && req->num_pages < req->max_pages) {
		unsigned npages;
		unsigned long user_addr = fuse_get_user_addr(ii);
		unsigned offset = user_addr & ~PAGE_MASK;
		size_t frag_size = fuse_get_frag_size(ii, *nbytesp - nbytes);
		int ret;

		unsigned n = req->max_pages - req->num_pages;
		frag_size = min_t(size_t, frag_size, n << PAGE_SHIFT);

		npages = (frag_size + offset + PAGE_SIZE - 1) >> PAGE_SHIFT;
		npages = clamp(npages, 1U, n);

		ret = get_user_pages_fast(user_addr, npages, !write,
					  &req->pages[req->num_pages]);
		if (ret < 0)
			return ret;

		npages = ret;
		frag_size = min_t(size_t, frag_size,
				  (npages << PAGE_SHIFT) - offset);
		iov_iter_advance(ii, frag_size);

		req->page_descs[req->num_pages].offset = offset;
		fuse_page_descs_length_init(req, req->num_pages, npages);

		req->num_pages += npages;
		req->page_descs[req->num_pages - 1].length -=
			(npages << PAGE_SHIFT) - offset - frag_size;

		nbytes += frag_size;
	}

	if (write)
		req->in.argpages = 1;
	else
		req->out.argpages = 1;

	*nbytesp = nbytes;

	return 0;
}

static inline int fuse_iter_npages(const struct iov_iter *ii_p)
{
	struct iov_iter ii = *ii_p;
	int npages = 0;

	while (iov_iter_count(&ii) && npages < FUSE_MAX_PAGES_PER_REQ) {
		unsigned long user_addr = fuse_get_user_addr(&ii);
		unsigned offset = user_addr & ~PAGE_MASK;
		size_t frag_size = iov_iter_single_seg_count(&ii);

		npages += (frag_size + offset + PAGE_SIZE - 1) >> PAGE_SHIFT;
		iov_iter_advance(&ii, frag_size);
	}

	return min(npages, FUSE_MAX_PAGES_PER_REQ);
}

ssize_t fuse_direct_io(struct fuse_io_priv *io, const struct iovec *iov,
		       unsigned long nr_segs, size_t count, loff_t *ppos,
		       int write)
{
	struct file *file = io->file;
	struct fuse_file *ff = file->private_data;
	struct fuse_conn *fc = ff->fc;
	size_t nmax = write ? fc->max_write : fc->max_read;
	loff_t pos = *ppos;
	ssize_t res = 0;
	struct fuse_req *req;
	struct iov_iter ii;

	iov_iter_init(&ii, iov, nr_segs, count, 0);

	if (io->async)
		req = fuse_get_req_for_background(fc, fuse_iter_npages(&ii));
	else
		req = fuse_get_req(fc, fuse_iter_npages(&ii));
	if (IS_ERR(req))
		return PTR_ERR(req);

	while (count) {
		size_t nres;
		fl_owner_t owner = current->files;
		size_t nbytes = min(count, nmax);
		int err = fuse_get_user_pages(req, &ii, &nbytes, write);
		if (err) {
			res = err;
			break;
		}

		if (write)
			nres = fuse_send_write(req, io, pos, nbytes, owner);
		else
			nres = fuse_send_read(req, io, pos, nbytes, owner);

		if (!io->async)
			fuse_release_user_pages(req, !write);
		if (req->out.h.error) {
			if (!res)
				res = req->out.h.error;
			break;
		} else if (nres > nbytes) {
			res = -EIO;
			break;
		}
		count -= nres;
		res += nres;
		pos += nres;
		if (nres != nbytes)
			break;
		if (count) {
			fuse_put_request(fc, req);
			if (io->async)
				req = fuse_get_req_for_background(fc,
					fuse_iter_npages(&ii));
			else
				req = fuse_get_req(fc, fuse_iter_npages(&ii));
			if (IS_ERR(req))
				break;
		}
	}
	if (!IS_ERR(req))
		fuse_put_request(fc, req);
	if (res > 0)
		*ppos = pos;

	return res;
}
EXPORT_SYMBOL_GPL(fuse_direct_io);

static ssize_t __fuse_direct_read(struct fuse_io_priv *io,
				  const struct iovec *iov,
				  unsigned long nr_segs, loff_t *ppos,
				  size_t count)
{
	ssize_t res;
	struct file *file = io->file;
	struct inode *inode = file_inode(file);

	if (is_bad_inode(inode))
		return -EIO;

	res = fuse_direct_io(io, iov, nr_segs, count, ppos, 0);

	fuse_invalidate_attr(inode);

	return res;
}

static ssize_t fuse_direct_read(struct file *file, char __user *buf,
				     size_t count, loff_t *ppos)
{
	struct fuse_io_priv io = { .async = 0, .file = file };
	struct iovec iov = { .iov_base = buf, .iov_len = count };
	return __fuse_direct_read(&io, &iov, 1, ppos, count);
}

static ssize_t __fuse_direct_write(struct fuse_io_priv *io,
				   const struct iovec *iov,
				   unsigned long nr_segs, loff_t *ppos)
{
	struct file *file = io->file;
	struct inode *inode = file_inode(file);
	size_t count = iov_length(iov, nr_segs);
	ssize_t res;

	res = generic_write_checks(file, ppos, &count, 0);
	if (!res)
		res = fuse_direct_io(io, iov, nr_segs, count, ppos, 1);

	fuse_invalidate_attr(inode);

	return res;
}

static ssize_t fuse_direct_write(struct file *file, const char __user *buf,
				 size_t count, loff_t *ppos)
{
	struct iovec iov = { .iov_base = (void __user *)buf, .iov_len = count };
	struct inode *inode = file_inode(file);
	ssize_t res;
	struct fuse_io_priv io = { .async = 0, .file = file };

	if (is_bad_inode(inode))
		return -EIO;

	/* Don't allow parallel writes to the same file */
	mutex_lock(&inode->i_mutex);
	res = __fuse_direct_write(&io, &iov, 1, ppos);
	if (res > 0)
		fuse_write_update_size(inode, *ppos);
	mutex_unlock(&inode->i_mutex);

	return res;
}

static void fuse_writepage_free(struct fuse_conn *fc, struct fuse_req *req)
{
	__free_page(req->pages[0]);
	fuse_file_put(req->ff, false);
}

static void fuse_writepage_finish(struct fuse_conn *fc, struct fuse_req *req)
{
	struct inode *inode = req->inode;
	struct fuse_inode *fi = get_fuse_inode(inode);
	struct backing_dev_info *bdi = inode->i_mapping->backing_dev_info;

	list_del(&req->writepages_entry);
	dec_bdi_stat(bdi, BDI_WRITEBACK);
	dec_zone_page_state(req->pages[0], NR_WRITEBACK_TEMP);
	bdi_writeout_inc(bdi);
	wake_up(&fi->page_waitq);
}

/* Called under fc->lock, may release and reacquire it */
static void fuse_send_writepage(struct fuse_conn *fc, struct fuse_req *req)
__releases(fc->lock)
__acquires(fc->lock)
{
	struct fuse_inode *fi = get_fuse_inode(req->inode);
	loff_t size = i_size_read(req->inode);
	struct fuse_write_in *inarg = &req->misc.write.in;

	if (!fc->connected)
		goto out_free;

	if (inarg->offset + PAGE_CACHE_SIZE <= size) {
		inarg->size = PAGE_CACHE_SIZE;
	} else if (inarg->offset < size) {
		inarg->size = size & (PAGE_CACHE_SIZE - 1);
	} else {
		/* Got truncated off completely */
		goto out_free;
	}

	req->in.args[1].size = inarg->size;
	fi->writectr++;
	fuse_request_send_background_locked(fc, req);
	return;

 out_free:
	fuse_writepage_finish(fc, req);
	spin_unlock(&fc->lock);
	fuse_writepage_free(fc, req);
	fuse_put_request(fc, req);
	spin_lock(&fc->lock);
}

/*
 * If fi->writectr is positive (no truncate or fsync going on) send
 * all queued writepage requests.
 *
 * Called with fc->lock
 */
void fuse_flush_writepages(struct inode *inode)
__releases(fc->lock)
__acquires(fc->lock)
{
	struct fuse_conn *fc = get_fuse_conn(inode);
	struct fuse_inode *fi = get_fuse_inode(inode);
	struct fuse_req *req;

	while (fi->writectr >= 0 && !list_empty(&fi->queued_writes)) {
		req = list_entry(fi->queued_writes.next, struct fuse_req, list);
		list_del_init(&req->list);
		fuse_send_writepage(fc, req);
	}
}

static void fuse_writepage_end(struct fuse_conn *fc, struct fuse_req *req)
{
	struct inode *inode = req->inode;
	struct fuse_inode *fi = get_fuse_inode(inode);

	mapping_set_error(inode->i_mapping, req->out.h.error);
	spin_lock(&fc->lock);
	fi->writectr--;
	fuse_writepage_finish(fc, req);
	spin_unlock(&fc->lock);
	fuse_writepage_free(fc, req);
}

static int fuse_writepage_locked(struct page *page)
{
	struct address_space *mapping = page->mapping;
	struct inode *inode = mapping->host;
	struct fuse_conn *fc = get_fuse_conn(inode);
	struct fuse_inode *fi = get_fuse_inode(inode);
	struct fuse_req *req;
	struct fuse_file *ff;
	struct page *tmp_page;

	set_page_writeback(page);

	req = fuse_request_alloc_nofs(1);
	if (!req)
		goto err;

	req->background = 1; /* writeback always goes to bg_queue */
	tmp_page = alloc_page(GFP_NOFS | __GFP_HIGHMEM);
	if (!tmp_page)
		goto err_free;

	spin_lock(&fc->lock);
	BUG_ON(list_empty(&fi->write_files));
	ff = list_entry(fi->write_files.next, struct fuse_file, write_entry);
	req->ff = fuse_file_get(ff);
	spin_unlock(&fc->lock);

	fuse_write_fill(req, ff, page_offset(page), 0);

	copy_highpage(tmp_page, page);
	req->misc.write.in.write_flags |= FUSE_WRITE_CACHE;
	req->in.argpages = 1;
	req->num_pages = 1;
	req->pages[0] = tmp_page;
	req->page_descs[0].offset = 0;
	req->page_descs[0].length = PAGE_SIZE;
	req->end = fuse_writepage_end;
	req->inode = inode;

	inc_bdi_stat(mapping->backing_dev_info, BDI_WRITEBACK);
	inc_zone_page_state(tmp_page, NR_WRITEBACK_TEMP);
	end_page_writeback(page);

	spin_lock(&fc->lock);
	list_add(&req->writepages_entry, &fi->writepages);
	list_add_tail(&req->list, &fi->queued_writes);
	fuse_flush_writepages(inode);
	spin_unlock(&fc->lock);

	return 0;

err_free:
	fuse_request_free(req);
err:
	end_page_writeback(page);
	return -ENOMEM;
}

static int fuse_writepage(struct page *page, struct writeback_control *wbc)
{
	int err;

	err = fuse_writepage_locked(page);
	unlock_page(page);

	return err;
}

static int fuse_launder_page(struct page *page)
{
	int err = 0;
	if (clear_page_dirty_for_io(page)) {
		struct inode *inode = page->mapping->host;
		err = fuse_writepage_locked(page);
		if (!err)
			fuse_wait_on_page_writeback(inode, page->index);
	}
	return err;
}

/*
 * Write back dirty pages now, because there may not be any suitable
 * open files later
 */
static void fuse_vma_close(struct vm_area_struct *vma)
{
	filemap_write_and_wait(vma->vm_file->f_mapping);
}

/*
 * Wait for writeback against this page to complete before allowing it
 * to be marked dirty again, and hence written back again, possibly
 * before the previous writepage completed.
 *
 * Block here, instead of in ->writepage(), so that the userspace fs
 * can only block processes actually operating on the filesystem.
 *
 * Otherwise unprivileged userspace fs would be able to block
 * unrelated:
 *
 * - page migration
 * - sync(2)
 * - try_to_free_pages() with order > PAGE_ALLOC_COSTLY_ORDER
 */
static int fuse_page_mkwrite(struct vm_area_struct *vma, struct vm_fault *vmf)
{
	struct page *page = vmf->page;
	/*
	 * Don't use page->mapping as it may become NULL from a
	 * concurrent truncate.
	 */
	struct inode *inode = vma->vm_file->f_mapping->host;

	fuse_wait_on_page_writeback(inode, page->index);
	return 0;
}

static const struct vm_operations_struct fuse_file_vm_ops = {
	.close		= fuse_vma_close,
	.fault		= filemap_fault,
	.page_mkwrite	= fuse_page_mkwrite,
	.remap_pages	= generic_file_remap_pages,
};

static int fuse_file_mmap(struct file *file, struct vm_area_struct *vma)
{
	if ((vma->vm_flags & VM_SHARED) && (vma->vm_flags & VM_MAYWRITE)) {
		struct inode *inode = file_inode(file);
		struct fuse_conn *fc = get_fuse_conn(inode);
		struct fuse_inode *fi = get_fuse_inode(inode);
		struct fuse_file *ff = file->private_data;
		/*
		 * file may be written through mmap, so chain it onto the
		 * inodes's write_file list
		 */
		spin_lock(&fc->lock);
		if (list_empty(&ff->write_entry))
			list_add(&ff->write_entry, &fi->write_files);
		spin_unlock(&fc->lock);
	}
	file_accessed(file);
	vma->vm_ops = &fuse_file_vm_ops;
	return 0;
}

static int fuse_direct_mmap(struct file *file, struct vm_area_struct *vma)
{
	/* Can't provide the coherency needed for MAP_SHARED */
	if (vma->vm_flags & VM_MAYSHARE)
		return -ENODEV;

	invalidate_inode_pages2(file->f_mapping);

	return generic_file_mmap(file, vma);
}

static int convert_fuse_file_lock(const struct fuse_file_lock *ffl,
				  struct file_lock *fl)
{
	switch (ffl->type) {
	case F_UNLCK:
		break;

	case F_RDLCK:
	case F_WRLCK:
		if (ffl->start > OFFSET_MAX || ffl->end > OFFSET_MAX ||
		    ffl->end < ffl->start)
			return -EIO;

		fl->fl_start = ffl->start;
		fl->fl_end = ffl->end;
		fl->fl_pid = ffl->pid;
		break;

	default:
		return -EIO;
	}
	fl->fl_type = ffl->type;
	return 0;
}

static void fuse_lk_fill(struct fuse_req *req, struct file *file,
			 const struct file_lock *fl, int opcode, pid_t pid,
			 int flock)
{
	struct inode *inode = file_inode(file);
	struct fuse_conn *fc = get_fuse_conn(inode);
	struct fuse_file *ff = file->private_data;
	struct fuse_lk_in *arg = &req->misc.lk_in;

	arg->fh = ff->fh;
	arg->owner = fuse_lock_owner_id(fc, fl->fl_owner);
	arg->lk.start = fl->fl_start;
	arg->lk.end = fl->fl_end;
	arg->lk.type = fl->fl_type;
	arg->lk.pid = pid;
	if (flock)
		arg->lk_flags |= FUSE_LK_FLOCK;
	req->in.h.opcode = opcode;
	req->in.h.nodeid = get_node_id(inode);
	req->in.numargs = 1;
	req->in.args[0].size = sizeof(*arg);
	req->in.args[0].value = arg;
}

static int fuse_getlk(struct file *file, struct file_lock *fl)
{
	struct inode *inode = file_inode(file);
	struct fuse_conn *fc = get_fuse_conn(inode);
	struct fuse_req *req;
	struct fuse_lk_out outarg;
	int err;

	req = fuse_get_req_nopages(fc);
	if (IS_ERR(req))
		return PTR_ERR(req);

	fuse_lk_fill(req, file, fl, FUSE_GETLK, 0, 0);
	req->out.numargs = 1;
	req->out.args[0].size = sizeof(outarg);
	req->out.args[0].value = &outarg;
	fuse_request_send(fc, req);
	err = req->out.h.error;
	fuse_put_request(fc, req);
	if (!err)
		err = convert_fuse_file_lock(&outarg.lk, fl);

	return err;
}

static int fuse_setlk(struct file *file, struct file_lock *fl, int flock)
{
	struct inode *inode = file_inode(file);
	struct fuse_conn *fc = get_fuse_conn(inode);
	struct fuse_req *req;
	int opcode = (fl->fl_flags & FL_SLEEP) ? FUSE_SETLKW : FUSE_SETLK;
	pid_t pid = fl->fl_type != F_UNLCK ? current->tgid : 0;
	int err;

	if (fl->fl_lmops && fl->fl_lmops->lm_grant) {
		/* NLM needs asynchronous locks, which we don't support yet */
		return -ENOLCK;
	}

	/* Unlock on close is handled by the flush method */
	if (fl->fl_flags & FL_CLOSE)
		return 0;

	req = fuse_get_req_nopages(fc);
	if (IS_ERR(req))
		return PTR_ERR(req);

	fuse_lk_fill(req, file, fl, opcode, pid, flock);
	fuse_request_send(fc, req);
	err = req->out.h.error;
	/* locking is restartable */
	if (err == -EINTR)
		err = -ERESTARTSYS;
	fuse_put_request(fc, req);
	return err;
}

static int fuse_file_lock(struct file *file, int cmd, struct file_lock *fl)
{
	struct inode *inode = file_inode(file);
	struct fuse_conn *fc = get_fuse_conn(inode);
	int err;

	if (cmd == F_CANCELLK) {
		err = 0;
	} else if (cmd == F_GETLK) {
		if (fc->no_lock) {
			posix_test_lock(file, fl);
			err = 0;
		} else
			err = fuse_getlk(file, fl);
	} else {
		if (fc->no_lock)
			err = posix_lock_file(file, fl, NULL);
		else
			err = fuse_setlk(file, fl, 0);
	}
	return err;
}

static int fuse_file_flock(struct file *file, int cmd, struct file_lock *fl)
{
	struct inode *inode = file_inode(file);
	struct fuse_conn *fc = get_fuse_conn(inode);
	int err;

	if (fc->no_flock) {
		err = flock_lock_file_wait(file, fl);
	} else {
		struct fuse_file *ff = file->private_data;

		/* emulate flock with POSIX locks */
		fl->fl_owner = (fl_owner_t) file;
		ff->flock = true;
		err = fuse_setlk(file, fl, 1);
	}

	return err;
}

static sector_t fuse_bmap(struct address_space *mapping, sector_t block)
{
	struct inode *inode = mapping->host;
	struct fuse_conn *fc = get_fuse_conn(inode);
	struct fuse_req *req;
	struct fuse_bmap_in inarg;
	struct fuse_bmap_out outarg;
	int err;

	if (!inode->i_sb->s_bdev || fc->no_bmap)
		return 0;

	req = fuse_get_req_nopages(fc);
	if (IS_ERR(req))
		return 0;

	memset(&inarg, 0, sizeof(inarg));
	inarg.block = block;
	inarg.blocksize = inode->i_sb->s_blocksize;
	req->in.h.opcode = FUSE_BMAP;
	req->in.h.nodeid = get_node_id(inode);
	req->in.numargs = 1;
	req->in.args[0].size = sizeof(inarg);
	req->in.args[0].value = &inarg;
	req->out.numargs = 1;
	req->out.args[0].size = sizeof(outarg);
	req->out.args[0].value = &outarg;
	fuse_request_send(fc, req);
	err = req->out.h.error;
	fuse_put_request(fc, req);
	if (err == -ENOSYS)
		fc->no_bmap = 1;

	return err ? 0 : outarg.block;
}

static loff_t fuse_file_llseek(struct file *file, loff_t offset, int whence)
{
	loff_t retval;
	struct inode *inode = file_inode(file);

	/* No i_mutex protection necessary for SEEK_CUR and SEEK_SET */
	if (whence == SEEK_CUR || whence == SEEK_SET)
		return generic_file_llseek(file, offset, whence);

	mutex_lock(&inode->i_mutex);
	retval = fuse_update_attributes(inode, NULL, file, NULL);
	if (!retval)
		retval = generic_file_llseek(file, offset, whence);
	mutex_unlock(&inode->i_mutex);

	return retval;
}

static int fuse_ioctl_copy_user(struct page **pages, struct iovec *iov,
			unsigned int nr_segs, size_t bytes, bool to_user)
{
	struct iov_iter ii;
	int page_idx = 0;

	if (!bytes)
		return 0;

	iov_iter_init(&ii, iov, nr_segs, bytes, 0);

	while (iov_iter_count(&ii)) {
		struct page *page = pages[page_idx++];
		size_t todo = min_t(size_t, PAGE_SIZE, iov_iter_count(&ii));
		void *kaddr;

		kaddr = kmap(page);

		while (todo) {
			char __user *uaddr = ii.iov->iov_base + ii.iov_offset;
			size_t iov_len = ii.iov->iov_len - ii.iov_offset;
			size_t copy = min(todo, iov_len);
			size_t left;

			if (!to_user)
				left = copy_from_user(kaddr, uaddr, copy);
			else
				left = copy_to_user(uaddr, kaddr, copy);

			if (unlikely(left))
				return -EFAULT;

			iov_iter_advance(&ii, copy);
			todo -= copy;
			kaddr += copy;
		}

		kunmap(page);
	}

	return 0;
}

/*
 * CUSE servers compiled on 32bit broke on 64bit kernels because the
 * ABI was defined to be 'struct iovec' which is different on 32bit
 * and 64bit.  Fortunately we can determine which structure the server
 * used from the size of the reply.
 */
static int fuse_copy_ioctl_iovec_old(struct iovec *dst, void *src,
				     size_t transferred, unsigned count,
				     bool is_compat)
{
#ifdef CONFIG_COMPAT
	if (count * sizeof(struct compat_iovec) == transferred) {
		struct compat_iovec *ciov = src;
		unsigned i;

		/*
		 * With this interface a 32bit server cannot support
		 * non-compat (i.e. ones coming from 64bit apps) ioctl
		 * requests
		 */
		if (!is_compat)
			return -EINVAL;

		for (i = 0; i < count; i++) {
			dst[i].iov_base = compat_ptr(ciov[i].iov_base);
			dst[i].iov_len = ciov[i].iov_len;
		}
		return 0;
	}
#endif

	if (count * sizeof(struct iovec) != transferred)
		return -EIO;

	memcpy(dst, src, transferred);
	return 0;
}

/* Make sure iov_length() won't overflow */
static int fuse_verify_ioctl_iov(struct iovec *iov, size_t count)
{
	size_t n;
	u32 max = FUSE_MAX_PAGES_PER_REQ << PAGE_SHIFT;

	for (n = 0; n < count; n++, iov++) {
		if (iov->iov_len > (size_t) max)
			return -ENOMEM;
		max -= iov->iov_len;
	}
	return 0;
}

static int fuse_copy_ioctl_iovec(struct fuse_conn *fc, struct iovec *dst,
				 void *src, size_t transferred, unsigned count,
				 bool is_compat)
{
	unsigned i;
	struct fuse_ioctl_iovec *fiov = src;

	if (fc->minor < 16) {
		return fuse_copy_ioctl_iovec_old(dst, src, transferred,
						 count, is_compat);
	}

	if (count * sizeof(struct fuse_ioctl_iovec) != transferred)
		return -EIO;

	for (i = 0; i < count; i++) {
		/* Did the server supply an inappropriate value? */
		if (fiov[i].base != (unsigned long) fiov[i].base ||
		    fiov[i].len != (unsigned long) fiov[i].len)
			return -EIO;

		dst[i].iov_base = (void __user *) (unsigned long) fiov[i].base;
		dst[i].iov_len = (size_t) fiov[i].len;

#ifdef CONFIG_COMPAT
		if (is_compat &&
		    (ptr_to_compat(dst[i].iov_base) != fiov[i].base ||
		     (compat_size_t) dst[i].iov_len != fiov[i].len))
			return -EIO;
#endif
	}

	return 0;
}


/*
 * For ioctls, there is no generic way to determine how much memory
 * needs to be read and/or written.  Furthermore, ioctls are allowed
 * to dereference the passed pointer, so the parameter requires deep
 * copying but FUSE has no idea whatsoever about what to copy in or
 * out.
 *
 * This is solved by allowing FUSE server to retry ioctl with
 * necessary in/out iovecs.  Let's assume the ioctl implementation
 * needs to read in the following structure.
 *
 * struct a {
 *	char	*buf;
 *	size_t	buflen;
 * }
 *
 * On the first callout to FUSE server, inarg->in_size and
 * inarg->out_size will be NULL; then, the server completes the ioctl
 * with FUSE_IOCTL_RETRY set in out->flags, out->in_iovs set to 1 and
 * the actual iov array to
 *
 * { { .iov_base = inarg.arg,	.iov_len = sizeof(struct a) } }
 *
 * which tells FUSE to copy in the requested area and retry the ioctl.
 * On the second round, the server has access to the structure and
 * from that it can tell what to look for next, so on the invocation,
 * it sets FUSE_IOCTL_RETRY, out->in_iovs to 2 and iov array to
 *
 * { { .iov_base = inarg.arg,	.iov_len = sizeof(struct a)	},
 *   { .iov_base = a.buf,	.iov_len = a.buflen		} }
 *
 * FUSE will copy both struct a and the pointed buffer from the
 * process doing the ioctl and retry ioctl with both struct a and the
 * buffer.
 *
 * This time, FUSE server has everything it needs and completes ioctl
 * without FUSE_IOCTL_RETRY which finishes the ioctl call.
 *
 * Copying data out works the same way.
 *
 * Note that if FUSE_IOCTL_UNRESTRICTED is clear, the kernel
 * automatically initializes in and out iovs by decoding @cmd with
 * _IOC_* macros and the server is not allowed to request RETRY.  This
 * limits ioctl data transfers to well-formed ioctls and is the forced
 * behavior for all FUSE servers.
 */
long fuse_do_ioctl(struct file *file, unsigned int cmd, unsigned long arg,
		   unsigned int flags)
{
	struct fuse_file *ff = file->private_data;
	struct fuse_conn *fc = ff->fc;
	struct fuse_ioctl_in inarg = {
		.fh = ff->fh,
		.cmd = cmd,
		.arg = arg,
		.flags = flags
	};
	struct fuse_ioctl_out outarg;
	struct fuse_req *req = NULL;
	struct page **pages = NULL;
	struct iovec *iov_page = NULL;
	struct iovec *in_iov = NULL, *out_iov = NULL;
	unsigned int in_iovs = 0, out_iovs = 0, num_pages = 0, max_pages;
	size_t in_size, out_size, transferred;
	int err;

#if BITS_PER_LONG == 32
	inarg.flags |= FUSE_IOCTL_32BIT;
#else
	if (flags & FUSE_IOCTL_COMPAT)
		inarg.flags |= FUSE_IOCTL_32BIT;
#endif

	/* assume all the iovs returned by client always fits in a page */
	BUILD_BUG_ON(sizeof(struct fuse_ioctl_iovec) * FUSE_IOCTL_MAX_IOV > PAGE_SIZE);

	err = -ENOMEM;
	pages = kcalloc(FUSE_MAX_PAGES_PER_REQ, sizeof(pages[0]), GFP_KERNEL);
	iov_page = (struct iovec *) __get_free_page(GFP_KERNEL);
	if (!pages || !iov_page)
		goto out;

	/*
	 * If restricted, initialize IO parameters as encoded in @cmd.
	 * RETRY from server is not allowed.
	 */
	if (!(flags & FUSE_IOCTL_UNRESTRICTED)) {
		struct iovec *iov = iov_page;

		iov->iov_base = (void __user *)arg;
		iov->iov_len = _IOC_SIZE(cmd);

		if (_IOC_DIR(cmd) & _IOC_WRITE) {
			in_iov = iov;
			in_iovs = 1;
		}

		if (_IOC_DIR(cmd) & _IOC_READ) {
			out_iov = iov;
			out_iovs = 1;
		}
	}

 retry:
	inarg.in_size = in_size = iov_length(in_iov, in_iovs);
	inarg.out_size = out_size = iov_length(out_iov, out_iovs);

	/*
	 * Out data can be used either for actual out data or iovs,
	 * make sure there always is at least one page.
	 */
	out_size = max_t(size_t, out_size, PAGE_SIZE);
	max_pages = DIV_ROUND_UP(max(in_size, out_size), PAGE_SIZE);

	/* make sure there are enough buffer pages and init request with them */
	err = -ENOMEM;
	if (max_pages > FUSE_MAX_PAGES_PER_REQ)
		goto out;
	while (num_pages < max_pages) {
		pages[num_pages] = alloc_page(GFP_KERNEL | __GFP_HIGHMEM);
		if (!pages[num_pages])
			goto out;
		num_pages++;
	}

	req = fuse_get_req(fc, num_pages);
	if (IS_ERR(req)) {
		err = PTR_ERR(req);
		req = NULL;
		goto out;
	}
	memcpy(req->pages, pages, sizeof(req->pages[0]) * num_pages);
	req->num_pages = num_pages;
	fuse_page_descs_length_init(req, 0, req->num_pages);

	/* okay, let's send it to the client */
	req->in.h.opcode = FUSE_IOCTL;
	req->in.h.nodeid = ff->nodeid;
	req->in.numargs = 1;
	req->in.args[0].size = sizeof(inarg);
	req->in.args[0].value = &inarg;
	if (in_size) {
		req->in.numargs++;
		req->in.args[1].size = in_size;
		req->in.argpages = 1;

		err = fuse_ioctl_copy_user(pages, in_iov, in_iovs, in_size,
					   false);
		if (err)
			goto out;
	}

	req->out.numargs = 2;
	req->out.args[0].size = sizeof(outarg);
	req->out.args[0].value = &outarg;
	req->out.args[1].size = out_size;
	req->out.argpages = 1;
	req->out.argvar = 1;

	fuse_request_send(fc, req);
	err = req->out.h.error;
	transferred = req->out.args[1].size;
	fuse_put_request(fc, req);
	req = NULL;
	if (err)
		goto out;

	/* did it ask for retry? */
	if (outarg.flags & FUSE_IOCTL_RETRY) {
		void *vaddr;

		/* no retry if in restricted mode */
		err = -EIO;
		if (!(flags & FUSE_IOCTL_UNRESTRICTED))
			goto out;

		in_iovs = outarg.in_iovs;
		out_iovs = outarg.out_iovs;

		/*
		 * Make sure things are in boundary, separate checks
		 * are to protect against overflow.
		 */
		err = -ENOMEM;
		if (in_iovs > FUSE_IOCTL_MAX_IOV ||
		    out_iovs > FUSE_IOCTL_MAX_IOV ||
		    in_iovs + out_iovs > FUSE_IOCTL_MAX_IOV)
			goto out;

		vaddr = kmap_atomic(pages[0]);
		err = fuse_copy_ioctl_iovec(fc, iov_page, vaddr,
					    transferred, in_iovs + out_iovs,
					    (flags & FUSE_IOCTL_COMPAT) != 0);
		kunmap_atomic(vaddr);
		if (err)
			goto out;

		in_iov = iov_page;
		out_iov = in_iov + in_iovs;

		err = fuse_verify_ioctl_iov(in_iov, in_iovs);
		if (err)
			goto out;

		err = fuse_verify_ioctl_iov(out_iov, out_iovs);
		if (err)
			goto out;

		goto retry;
	}

	err = -EIO;
	if (transferred > inarg.out_size)
		goto out;

	err = fuse_ioctl_copy_user(pages, out_iov, out_iovs, transferred, true);
 out:
	if (req)
		fuse_put_request(fc, req);
	free_page((unsigned long) iov_page);
	while (num_pages)
		__free_page(pages[--num_pages]);
	kfree(pages);

	return err ? err : outarg.result;
}
EXPORT_SYMBOL_GPL(fuse_do_ioctl);

long fuse_ioctl_common(struct file *file, unsigned int cmd,
		       unsigned long arg, unsigned int flags)
{
	struct inode *inode = file_inode(file);
	struct fuse_conn *fc = get_fuse_conn(inode);

	if (!fuse_allow_current_process(fc))
		return -EACCES;

	if (is_bad_inode(inode))
		return -EIO;

	return fuse_do_ioctl(file, cmd, arg, flags);
}

static long fuse_file_ioctl(struct file *file, unsigned int cmd,
			    unsigned long arg)
{
	return fuse_ioctl_common(file, cmd, arg, 0);
}

static long fuse_file_compat_ioctl(struct file *file, unsigned int cmd,
				   unsigned long arg)
{
	return fuse_ioctl_common(file, cmd, arg, FUSE_IOCTL_COMPAT);
}

/*
 * All files which have been polled are linked to RB tree
 * fuse_conn->polled_files which is indexed by kh.  Walk the tree and
 * find the matching one.
 */
static struct rb_node **fuse_find_polled_node(struct fuse_conn *fc, u64 kh,
					      struct rb_node **parent_out)
{
	struct rb_node **link = &fc->polled_files.rb_node;
	struct rb_node *last = NULL;

	while (*link) {
		struct fuse_file *ff;

		last = *link;
		ff = rb_entry(last, struct fuse_file, polled_node);

		if (kh < ff->kh)
			link = &last->rb_left;
		else if (kh > ff->kh)
			link = &last->rb_right;
		else
			return link;
	}

	if (parent_out)
		*parent_out = last;
	return link;
}

/*
 * The file is about to be polled.  Make sure it's on the polled_files
 * RB tree.  Note that files once added to the polled_files tree are
 * not removed before the file is released.  This is because a file
 * polled once is likely to be polled again.
 */
static void fuse_register_polled_file(struct fuse_conn *fc,
				      struct fuse_file *ff)
{
	spin_lock(&fc->lock);
	if (RB_EMPTY_NODE(&ff->polled_node)) {
		struct rb_node **link, *parent;

		link = fuse_find_polled_node(fc, ff->kh, &parent);
		BUG_ON(*link);
		rb_link_node(&ff->polled_node, parent, link);
		rb_insert_color(&ff->polled_node, &fc->polled_files);
	}
	spin_unlock(&fc->lock);
}

unsigned fuse_file_poll(struct file *file, poll_table *wait)
{
	struct fuse_file *ff = file->private_data;
	struct fuse_conn *fc = ff->fc;
	struct fuse_poll_in inarg = { .fh = ff->fh, .kh = ff->kh };
	struct fuse_poll_out outarg;
	struct fuse_req *req;
	int err;

	if (fc->no_poll)
		return DEFAULT_POLLMASK;

	poll_wait(file, &ff->poll_wait, wait);
	inarg.events = (__u32)poll_requested_events(wait);

	/*
	 * Ask for notification iff there's someone waiting for it.
	 * The client may ignore the flag and always notify.
	 */
	if (waitqueue_active(&ff->poll_wait)) {
		inarg.flags |= FUSE_POLL_SCHEDULE_NOTIFY;
		fuse_register_polled_file(fc, ff);
	}

	req = fuse_get_req_nopages(fc);
	if (IS_ERR(req))
		return POLLERR;

	req->in.h.opcode = FUSE_POLL;
	req->in.h.nodeid = ff->nodeid;
	req->in.numargs = 1;
	req->in.args[0].size = sizeof(inarg);
	req->in.args[0].value = &inarg;
	req->out.numargs = 1;
	req->out.args[0].size = sizeof(outarg);
	req->out.args[0].value = &outarg;
	fuse_request_send(fc, req);
	err = req->out.h.error;
	fuse_put_request(fc, req);

	if (!err)
		return outarg.revents;
	if (err == -ENOSYS) {
		fc->no_poll = 1;
		return DEFAULT_POLLMASK;
	}
	return POLLERR;
}
EXPORT_SYMBOL_GPL(fuse_file_poll);

/*
 * This is called from fuse_handle_notify() on FUSE_NOTIFY_POLL and
 * wakes up the poll waiters.
 */
int fuse_notify_poll_wakeup(struct fuse_conn *fc,
			    struct fuse_notify_poll_wakeup_out *outarg)
{
	u64 kh = outarg->kh;
	struct rb_node **link;

	spin_lock(&fc->lock);

	link = fuse_find_polled_node(fc, kh, NULL);
	if (*link) {
		struct fuse_file *ff;

		ff = rb_entry(*link, struct fuse_file, polled_node);
		wake_up_interruptible_sync(&ff->poll_wait);
	}

	spin_unlock(&fc->lock);
	return 0;
}

static void fuse_do_truncate(struct file *file)
{
	struct inode *inode = file->f_mapping->host;
	struct iattr attr;

	attr.ia_valid = ATTR_SIZE;
	attr.ia_size = i_size_read(inode);

	attr.ia_file = file;
	attr.ia_valid |= ATTR_FILE;

	fuse_do_setattr(inode, &attr, file);
}

static inline loff_t fuse_round_up(loff_t off)
{
	return round_up(off, FUSE_MAX_PAGES_PER_REQ << PAGE_SHIFT);
}

static ssize_t
fuse_direct_IO(int rw, struct kiocb *iocb, const struct iovec *iov,
			loff_t offset, unsigned long nr_segs)
{
	ssize_t ret = 0;
	struct file *file = iocb->ki_filp;
	struct fuse_file *ff = file->private_data;
	bool async_dio = ff->fc->async_dio;
	loff_t pos = 0;
	struct inode *inode;
	loff_t i_size;
	size_t count = iov_length(iov, nr_segs);
	struct fuse_io_priv *io;

	pos = offset;
	inode = file->f_mapping->host;
	i_size = i_size_read(inode);

	/* optimization for short read */
	if (async_dio && rw != WRITE && offset + count > i_size) {
		if (offset >= i_size)
			return 0;
		count = min_t(loff_t, count, fuse_round_up(i_size - offset));
	}

	io = kmalloc(sizeof(struct fuse_io_priv), GFP_KERNEL);
	if (!io)
		return -ENOMEM;
	spin_lock_init(&io->lock);
	io->reqs = 1;
	io->bytes = -1;
	io->size = 0;
	io->offset = offset;
	io->write = (rw == WRITE);
	io->err = 0;
	io->file = file;
	/*
	 * By default, we want to optimize all I/Os with async request
	 * submission to the client filesystem if supported.
	 */
	io->async = async_dio;
	io->iocb = iocb;

	/*
	 * We cannot asynchronously extend the size of a file. We have no method
	 * to wait on real async I/O requests, so we must submit this request
	 * synchronously.
	 */
	if (!is_sync_kiocb(iocb) && (offset + count > i_size) && rw == WRITE)
		io->async = false;

	if (rw == WRITE)
		ret = __fuse_direct_write(io, iov, nr_segs, &pos);
	else
		ret = __fuse_direct_read(io, iov, nr_segs, &pos, count);

	if (io->async) {
		fuse_aio_complete(io, ret < 0 ? ret : 0, -1);

		/* we have a non-extending, async request, so return */
		if (!is_sync_kiocb(iocb))
			return -EIOCBQUEUED;

		ret = wait_on_sync_kiocb(iocb);
	} else {
		kfree(io);
	}

	if (rw == WRITE) {
		if (ret > 0)
			fuse_write_update_size(inode, pos);
		else if (ret < 0 && offset + count > i_size)
			fuse_do_truncate(file);
	}

	return ret;
}

static long fuse_file_fallocate(struct file *file, int mode, loff_t offset,
				loff_t length)
{
	struct fuse_file *ff = file->private_data;
	struct inode *inode = file->f_inode;
	struct fuse_conn *fc = ff->fc;
	struct fuse_req *req;
	struct fuse_fallocate_in inarg = {
		.fh = ff->fh,
		.offset = offset,
		.length = length,
		.mode = mode
	};
	int err;
	bool lock_inode = !(mode & FALLOC_FL_KEEP_SIZE) ||
			   (mode & FALLOC_FL_PUNCH_HOLE);

	if (fc->no_fallocate)
		return -EOPNOTSUPP;

<<<<<<< HEAD
	if (mode & FALLOC_FL_PUNCH_HOLE) {
		mutex_lock(&inode->i_mutex);
		fuse_set_nowrite(inode);
=======
	if (lock_inode) {
		mutex_lock(&inode->i_mutex);
		if (mode & FALLOC_FL_PUNCH_HOLE)
			fuse_set_nowrite(inode);
>>>>>>> 8bb495e3
	}

	req = fuse_get_req_nopages(fc);
	if (IS_ERR(req)) {
		err = PTR_ERR(req);
		goto out;
	}

	req->in.h.opcode = FUSE_FALLOCATE;
	req->in.h.nodeid = ff->nodeid;
	req->in.numargs = 1;
	req->in.args[0].size = sizeof(inarg);
	req->in.args[0].value = &inarg;
	fuse_request_send(fc, req);
	err = req->out.h.error;
	if (err == -ENOSYS) {
		fc->no_fallocate = 1;
		err = -EOPNOTSUPP;
	}
	fuse_put_request(fc, req);

	if (err)
		goto out;

	/* we could have extended the file */
	if (!(mode & FALLOC_FL_KEEP_SIZE))
		fuse_write_update_size(inode, offset + length);

	if (mode & FALLOC_FL_PUNCH_HOLE)
		truncate_pagecache_range(inode, offset, offset + length - 1);

	fuse_invalidate_attr(inode);

out:
<<<<<<< HEAD
	if (mode & FALLOC_FL_PUNCH_HOLE) {
		fuse_release_nowrite(inode);
=======
	if (lock_inode) {
		if (mode & FALLOC_FL_PUNCH_HOLE)
			fuse_release_nowrite(inode);
>>>>>>> 8bb495e3
		mutex_unlock(&inode->i_mutex);
	}

	return err;
}

static const struct file_operations fuse_file_operations = {
	.llseek		= fuse_file_llseek,
	.read		= do_sync_read,
	.aio_read	= fuse_file_aio_read,
	.write		= do_sync_write,
	.aio_write	= fuse_file_aio_write,
	.mmap		= fuse_file_mmap,
	.open		= fuse_open,
	.flush		= fuse_flush,
	.release	= fuse_release,
	.fsync		= fuse_fsync,
	.lock		= fuse_file_lock,
	.flock		= fuse_file_flock,
	.splice_read	= generic_file_splice_read,
	.unlocked_ioctl	= fuse_file_ioctl,
	.compat_ioctl	= fuse_file_compat_ioctl,
	.poll		= fuse_file_poll,
	.fallocate	= fuse_file_fallocate,
};

static const struct file_operations fuse_direct_io_file_operations = {
	.llseek		= fuse_file_llseek,
	.read		= fuse_direct_read,
	.write		= fuse_direct_write,
	.mmap		= fuse_direct_mmap,
	.open		= fuse_open,
	.flush		= fuse_flush,
	.release	= fuse_release,
	.fsync		= fuse_fsync,
	.lock		= fuse_file_lock,
	.flock		= fuse_file_flock,
	.unlocked_ioctl	= fuse_file_ioctl,
	.compat_ioctl	= fuse_file_compat_ioctl,
	.poll		= fuse_file_poll,
	.fallocate	= fuse_file_fallocate,
	/* no splice_read */
};

static const struct address_space_operations fuse_file_aops  = {
	.readpage	= fuse_readpage,
	.writepage	= fuse_writepage,
	.launder_page	= fuse_launder_page,
	.readpages	= fuse_readpages,
	.set_page_dirty	= __set_page_dirty_nobuffers,
	.bmap		= fuse_bmap,
	.direct_IO	= fuse_direct_IO,
};

void fuse_init_file_inode(struct inode *inode)
{
	inode->i_fop = &fuse_file_operations;
	inode->i_data.a_ops = &fuse_file_aops;
}<|MERGE_RESOLUTION|>--- conflicted
+++ resolved
@@ -2476,16 +2476,10 @@
 	if (fc->no_fallocate)
 		return -EOPNOTSUPP;
 
-<<<<<<< HEAD
-	if (mode & FALLOC_FL_PUNCH_HOLE) {
-		mutex_lock(&inode->i_mutex);
-		fuse_set_nowrite(inode);
-=======
 	if (lock_inode) {
 		mutex_lock(&inode->i_mutex);
 		if (mode & FALLOC_FL_PUNCH_HOLE)
 			fuse_set_nowrite(inode);
->>>>>>> 8bb495e3
 	}
 
 	req = fuse_get_req_nopages(fc);
@@ -2520,14 +2514,9 @@
 	fuse_invalidate_attr(inode);
 
 out:
-<<<<<<< HEAD
-	if (mode & FALLOC_FL_PUNCH_HOLE) {
-		fuse_release_nowrite(inode);
-=======
 	if (lock_inode) {
 		if (mode & FALLOC_FL_PUNCH_HOLE)
 			fuse_release_nowrite(inode);
->>>>>>> 8bb495e3
 		mutex_unlock(&inode->i_mutex);
 	}
 
